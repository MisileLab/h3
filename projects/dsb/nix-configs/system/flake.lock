{
  "nodes": {
    "nixpkgs": {
      "locked": {
<<<<<<< HEAD
        "lastModified": 1763922207,
        "narHash": "sha256-eY7bAZYWl6wmoaGldt0SVJeI65flFulP5JGjB3FXMig=",
        "owner": "nixos",
        "repo": "nixpkgs",
        "rev": "8d423d6268b1690315d85af6b93b03c0c4140f28",
=======
        "lastModified": 1763938286,
        "narHash": "sha256-7QxH9bdSpwYC/VSG0SXSwGvf08nhw6qn2iLeOm+CdGI=",
        "owner": "nixos",
        "repo": "nixpkgs",
        "rev": "d321a04f4576d5cb0456cefe9b370ca17a829d76",
>>>>>>> 88479b11
        "type": "github"
      },
      "original": {
        "owner": "nixos",
        "repo": "nixpkgs",
        "type": "github"
      }
    },
    "root": {
      "inputs": {
        "nixpkgs": "nixpkgs",
        "sops-nix": "sops-nix"
      }
    },
    "sops-nix": {
      "inputs": {
        "nixpkgs": [
          "nixpkgs"
        ]
      },
      "locked": {
        "lastModified": 1763870012,
        "narHash": "sha256-AHxFfIu73SpNLAOZbu/AvpLhZ/Szhx6gRPj9ufZtaZA=",
        "owner": "Mic92",
        "repo": "sops-nix",
        "rev": "4e7d74d92398b933cc0e0e25af5b0836efcfdde3",
        "type": "github"
      },
      "original": {
        "owner": "Mic92",
        "repo": "sops-nix",
        "type": "github"
      }
    }
  },
  "root": "root",
  "version": 7
}<|MERGE_RESOLUTION|>--- conflicted
+++ resolved
@@ -2,19 +2,11 @@
   "nodes": {
     "nixpkgs": {
       "locked": {
-<<<<<<< HEAD
-        "lastModified": 1763922207,
-        "narHash": "sha256-eY7bAZYWl6wmoaGldt0SVJeI65flFulP5JGjB3FXMig=",
-        "owner": "nixos",
-        "repo": "nixpkgs",
-        "rev": "8d423d6268b1690315d85af6b93b03c0c4140f28",
-=======
         "lastModified": 1763938286,
         "narHash": "sha256-7QxH9bdSpwYC/VSG0SXSwGvf08nhw6qn2iLeOm+CdGI=",
         "owner": "nixos",
         "repo": "nixpkgs",
         "rev": "d321a04f4576d5cb0456cefe9b370ca17a829d76",
->>>>>>> 88479b11
         "type": "github"
       },
       "original": {
