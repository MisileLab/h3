{
  "nodes": {
    "nixpkgs": {
      "locked": {
<<<<<<< HEAD
        "lastModified": 1751814046,
        "narHash": "sha256-T0PnfZMsC2jitQ80rKOaa/K+IqnNB+g7AmNt4m0RhyQ=",
        "owner": "nixos",
        "repo": "nixpkgs",
        "rev": "c2287094ea609e486224d21309c83fd9d0dcf78c",
=======
        "lastModified": 1751843939,
        "narHash": "sha256-wRGZXvLucsMYqWNAS/gVSl4l2oUg/llwEx6gB9fpFfQ=",
        "owner": "nixos",
        "repo": "nixpkgs",
        "rev": "a378aa505c33d62c00e49e936386c6d07ab5ae4c",
>>>>>>> 17f1ed9f
        "type": "github"
      },
      "original": {
        "owner": "nixos",
        "repo": "nixpkgs",
        "type": "github"
      }
    },
    "root": {
      "inputs": {
        "nixpkgs": "nixpkgs"
      }
    }
  },
  "root": "root",
  "version": 7
}<|MERGE_RESOLUTION|>--- conflicted
+++ resolved
@@ -2,19 +2,11 @@
   "nodes": {
     "nixpkgs": {
       "locked": {
-<<<<<<< HEAD
-        "lastModified": 1751814046,
-        "narHash": "sha256-T0PnfZMsC2jitQ80rKOaa/K+IqnNB+g7AmNt4m0RhyQ=",
-        "owner": "nixos",
-        "repo": "nixpkgs",
-        "rev": "c2287094ea609e486224d21309c83fd9d0dcf78c",
-=======
         "lastModified": 1751843939,
         "narHash": "sha256-wRGZXvLucsMYqWNAS/gVSl4l2oUg/llwEx6gB9fpFfQ=",
         "owner": "nixos",
         "repo": "nixpkgs",
         "rev": "a378aa505c33d62c00e49e936386c6d07ab5ae4c",
->>>>>>> 17f1ed9f
         "type": "github"
       },
       "original": {
