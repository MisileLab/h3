--- conflicted
+++ resolved
@@ -61,19 +61,11 @@
         ]
       },
       "locked": {
-<<<<<<< HEAD
-        "lastModified": 1751812549,
-        "narHash": "sha256-EdrrsS7Z7zhOLMJ6TPo54fQTJN8q4AZc0ix1I04kefs=",
-        "owner": "nix-community",
-        "repo": "home-manager",
-        "rev": "153e680c4263fbd8fa416ef5b8ef13397e02fd2f",
-=======
         "lastModified": 1751824240,
         "narHash": "sha256-aDDC0CHTlL7QDKWWhdbEgVPK6KwWt+ca0QkmHYZxMzI=",
         "owner": "nix-community",
         "repo": "home-manager",
         "rev": "fd9e55f5fac45a26f6169310afca64d56b681935",
->>>>>>> 17f1ed9f
         "type": "github"
       },
       "original": {
@@ -94,19 +86,11 @@
         "xwayland-satellite-unstable": "xwayland-satellite-unstable"
       },
       "locked": {
-<<<<<<< HEAD
-        "lastModified": 1751736567,
-        "narHash": "sha256-/wvCffuHn2eOw6qYyLFm+oButg9Z1dU/BhkHhoRd5z4=",
-        "owner": "sodiboo",
-        "repo": "niri-flake",
-        "rev": "f3b4c3cbb65b690c66ad5ca78f1e88620d4d6cc5",
-=======
         "lastModified": 1751815493,
         "narHash": "sha256-tF7Tery/v0lhBKAwj9TgBLPSng42iZzlf/MeFb7on6U=",
         "owner": "sodiboo",
         "repo": "niri-flake",
         "rev": "c4d9d4caa0c1e5c002679ca4b15db223b1942c2b",
->>>>>>> 17f1ed9f
         "type": "github"
       },
       "original": {
@@ -170,19 +154,11 @@
     },
     "nixpkgs": {
       "locked": {
-<<<<<<< HEAD
-        "lastModified": 1751814046,
-        "narHash": "sha256-T0PnfZMsC2jitQ80rKOaa/K+IqnNB+g7AmNt4m0RhyQ=",
-        "owner": "nixos",
-        "repo": "nixpkgs",
-        "rev": "c2287094ea609e486224d21309c83fd9d0dcf78c",
-=======
         "lastModified": 1751843939,
         "narHash": "sha256-wRGZXvLucsMYqWNAS/gVSl4l2oUg/llwEx6gB9fpFfQ=",
         "owner": "nixos",
         "repo": "nixpkgs",
         "rev": "a378aa505c33d62c00e49e936386c6d07ab5ae4c",
->>>>>>> 17f1ed9f
         "type": "github"
       },
       "original": {
@@ -238,25 +214,6 @@
         "type": "github"
       }
     },
-<<<<<<< HEAD
-    "stable": {
-      "locked": {
-        "lastModified": 1751637120,
-        "narHash": "sha256-xVNy/XopSfIG9c46nRmPaKfH1Gn/56vQ8++xWA8itO4=",
-        "owner": "nixos",
-        "repo": "nixpkgs",
-        "rev": "5c724ed1388e53cc231ed98330a60eb2f7be4be3",
-        "type": "github"
-      },
-      "original": {
-        "owner": "nixos",
-        "ref": "nixos-unstable",
-        "repo": "nixpkgs",
-        "type": "github"
-      }
-    },
-=======
->>>>>>> 17f1ed9f
     "systems": {
       "locked": {
         "lastModified": 1681028828,
