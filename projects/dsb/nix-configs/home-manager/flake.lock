--- conflicted
+++ resolved
@@ -108,19 +108,11 @@
         "xwayland-satellite-unstable": "xwayland-satellite-unstable"
       },
       "locked": {
-<<<<<<< HEAD
-        "lastModified": 1763891121,
-        "narHash": "sha256-Arwlg5N1ssnSxPiTMYFNgZL/oGZvVJRtFHMEWOvVkk4=",
-        "owner": "sodiboo",
-        "repo": "niri-flake",
-        "rev": "d2c10541bad1e7c9341fd269ec35da54a2c48219",
-=======
         "lastModified": 1763926903,
         "narHash": "sha256-V6y29WYLeJDBU31CfzkdaBQZ8t1Uu13VpeSDUr/+vg4=",
         "owner": "sodiboo",
         "repo": "niri-flake",
         "rev": "cad5e606ba48f4ff0cc5236f2187fc27411b098e",
->>>>>>> 88479b11
         "type": "github"
       },
       "original": {
@@ -149,19 +141,11 @@
     "niri-unstable": {
       "flake": false,
       "locked": {
-<<<<<<< HEAD
-        "lastModified": 1763887185,
-        "narHash": "sha256-uuwCdsGQUXoTSS02ShZAq+PeWudn0xu4vKpH43OubX8=",
-        "owner": "YaLTeR",
-        "repo": "niri",
-        "rev": "efbe29f3faa69282aad110b7da74f3c41f8971cf",
-=======
         "lastModified": 1763923333,
         "narHash": "sha256-Yzb8d6XBtIj1aPt9RPa4UmRyzELHfPqb/rjbC3pq9SM=",
         "owner": "YaLTeR",
         "repo": "niri",
         "rev": "c558516d4ca54d1ecee6cc8e398c1141f79564d1",
->>>>>>> 88479b11
         "type": "github"
       },
       "original": {
@@ -179,19 +163,11 @@
         "treefmt-nix": "treefmt-nix"
       },
       "locked": {
-<<<<<<< HEAD
-        "lastModified": 1763914472,
-        "narHash": "sha256-GBX6/n7TGm8whvbkzSJNsNi2EiBTstnGfNgqn0LDXbE=",
-        "owner": "numtide",
-        "repo": "nix-ai-tools",
-        "rev": "3feb8fc2400e51252d8adf695d07f1a69194989a",
-=======
         "lastModified": 1763928488,
         "narHash": "sha256-D1OP7pqhhNMOKxmnXN8tfq/jnU7UHiEsnGTOH2Ir8ms=",
         "owner": "numtide",
         "repo": "nix-ai-tools",
         "rev": "91132d4e72ed07374b9d4a718305e9282753bac9",
->>>>>>> 88479b11
         "type": "github"
       },
       "original": {
@@ -222,19 +198,11 @@
     },
     "nixpkgs": {
       "locked": {
-<<<<<<< HEAD
-        "lastModified": 1763922207,
-        "narHash": "sha256-eY7bAZYWl6wmoaGldt0SVJeI65flFulP5JGjB3FXMig=",
-        "owner": "nixos",
-        "repo": "nixpkgs",
-        "rev": "8d423d6268b1690315d85af6b93b03c0c4140f28",
-=======
         "lastModified": 1763938286,
         "narHash": "sha256-7QxH9bdSpwYC/VSG0SXSwGvf08nhw6qn2iLeOm+CdGI=",
         "owner": "nixos",
         "repo": "nixpkgs",
         "rev": "d321a04f4576d5cb0456cefe9b370ca17a829d76",
->>>>>>> 88479b11
         "type": "github"
       },
       "original": {
