{
  "nodes": {
    "c": {
      "flake": false,
      "locked": {
        "lastModified": 1,
        "narHash": "sha256-6H+6ofT8YG0cNr4RINKMFXKUgUz/sBvktaSehvjgEQE=",
        "path": "./config.nix",
        "type": "path"
      },
      "original": {
        "path": "./config.nix",
        "type": "path"
      }
    },
    "catppuccin": {
      "locked": {
        "lastModified": 1717565621,
        "narHash": "sha256-uU6GeSbzopVcPga+Fy5n3tKfzUhuw4FVMv7h61/13XY=",
        "owner": "catppuccin",
        "repo": "nix",
        "rev": "0cdfa29b902976fc2941468d326325d24e148437",
        "type": "github"
      },
      "original": {
        "owner": "catppuccin",
        "repo": "nix",
        "type": "github"
      }
    },
    "home-manager": {
      "inputs": {
        "nixpkgs": [
          "nixpkgs"
        ]
      },
      "locked": {
        "lastModified": 1717931644,
        "narHash": "sha256-Sz8Wh9cAiD5FhL8UWvZxBfnvxETSCVZlqWSYWaCPyu0=",
        "owner": "nix-community",
        "repo": "home-manager",
        "rev": "3d65009effd77cb0d6e7520b68b039836a7606cf",
        "type": "github"
      },
      "original": {
        "owner": "nix-community",
        "repo": "home-manager",
        "type": "github"
      }
    },
    "nixpkgs": {
      "locked": {
<<<<<<< HEAD
        "lastModified": 1717980343,
        "narHash": "sha256-2FxJxQ7Lw3b6f5LCQb+dNIhvn47unepaItPS8kKZpZY=",
        "owner": "nixos",
        "repo": "nixpkgs",
        "rev": "cd7ec2419a9a98e9119d64f5b0cbaa069e53c298",
=======
        "lastModified": 1717987799,
        "narHash": "sha256-LHyWCU3i9mRfBLU4I1QQTil4K9Bxdq8kxYKF2O7nA+w=",
        "owner": "nixos",
        "repo": "nixpkgs",
        "rev": "cfbeda848e75c62d6facd3ae40d6f239dcee9375",
>>>>>>> aab4c964
        "type": "github"
      },
      "original": {
        "owner": "nixos",
        "repo": "nixpkgs",
        "type": "github"
      }
    },
    "root": {
      "inputs": {
        "c": "c",
        "catppuccin": "catppuccin",
        "home-manager": "home-manager",
        "nixpkgs": "nixpkgs"
      }
    }
  },
  "root": "root",
  "version": 7
}<|MERGE_RESOLUTION|>--- conflicted
+++ resolved
@@ -50,19 +50,11 @@
     },
     "nixpkgs": {
       "locked": {
-<<<<<<< HEAD
-        "lastModified": 1717980343,
-        "narHash": "sha256-2FxJxQ7Lw3b6f5LCQb+dNIhvn47unepaItPS8kKZpZY=",
-        "owner": "nixos",
-        "repo": "nixpkgs",
-        "rev": "cd7ec2419a9a98e9119d64f5b0cbaa069e53c298",
-=======
         "lastModified": 1717987799,
         "narHash": "sha256-LHyWCU3i9mRfBLU4I1QQTil4K9Bxdq8kxYKF2O7nA+w=",
         "owner": "nixos",
         "repo": "nixpkgs",
         "rev": "cfbeda848e75c62d6facd3ae40d6f239dcee9375",
->>>>>>> aab4c964
         "type": "github"
       },
       "original": {
