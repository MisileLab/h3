version = 1
revision = 2
requires-python = ">=3.13.2"

[[package]]
name = "aiofiles"
version = "24.1.0"
source = { registry = "https://pypi.org/simple" }
sdist = { url = "https://files.pythonhosted.org/packages/0b/03/a88171e277e8caa88a4c77808c20ebb04ba74cc4681bf1e9416c862de237/aiofiles-24.1.0.tar.gz", hash = "sha256:22a075c9e5a3810f0c2e48f3008c94d68c65d763b9b03857924c99e57355166c", size = 30247, upload-time = "2024-06-24T11:02:03.584Z" }
wheels = [
    { url = "https://files.pythonhosted.org/packages/a5/45/30bb92d442636f570cb5651bc661f52b610e2eec3f891a5dc3a4c3667db0/aiofiles-24.1.0-py3-none-any.whl", hash = "sha256:b4ec55f4195e3eb5d7abd1bf7e061763e864dd4954231fb8539a0ef8bb8260e5", size = 15896, upload-time = "2024-06-24T11:02:01.529Z" },
]

[[package]]
name = "annotated-types"
version = "0.7.0"
source = { registry = "https://pypi.org/simple" }
sdist = { url = "https://files.pythonhosted.org/packages/ee/67/531ea369ba64dcff5ec9c3402f9f51bf748cec26dde048a2f973a4eea7f5/annotated_types-0.7.0.tar.gz", hash = "sha256:aff07c09a53a08bc8cfccb9c85b05f1aa9a2a6f23728d790723543408344ce89", size = 16081, upload-time = "2024-05-20T21:33:25.928Z" }
wheels = [
    { url = "https://files.pythonhosted.org/packages/78/b6/6307fbef88d9b5ee7421e68d78a9f162e0da4900bc5f5793f6d3d0e34fb8/annotated_types-0.7.0-py3-none-any.whl", hash = "sha256:1f02e8b43a8fbbc3f3e0d4f0f4bfc8131bcb4eebe8849b8e5c773f3a1c582a53", size = 13643, upload-time = "2024-05-20T21:33:24.1Z" },
]

[[package]]
name = "ansicon"
version = "1.89.0"
source = { registry = "https://pypi.org/simple" }
sdist = { url = "https://files.pythonhosted.org/packages/b6/e2/1c866404ddbd280efedff4a9f15abfe943cb83cde6e895022370f3a61f85/ansicon-1.89.0.tar.gz", hash = "sha256:e4d039def5768a47e4afec8e89e83ec3ae5a26bf00ad851f914d1240b444d2b1", size = 67312, upload-time = "2019-04-29T20:23:57.314Z" }
wheels = [
    { url = "https://files.pythonhosted.org/packages/75/f9/f1c10e223c7b56a38109a3f2eb4e7fe9a757ea3ed3a166754fb30f65e466/ansicon-1.89.0-py2.py3-none-any.whl", hash = "sha256:f1def52d17f65c2c9682cf8370c03f541f410c1752d6a14029f97318e4b9dfec", size = 63675, upload-time = "2019-04-29T20:23:53.83Z" },
]

[[package]]
name = "anyio"
version = "4.9.0"
source = { registry = "https://pypi.org/simple" }
dependencies = [
    { name = "idna" },
    { name = "sniffio" },
]
sdist = { url = "https://files.pythonhosted.org/packages/95/7d/4c1bd541d4dffa1b52bd83fb8527089e097a106fc90b467a7313b105f840/anyio-4.9.0.tar.gz", hash = "sha256:673c0c244e15788651a4ff38710fea9675823028a6f08a5eda409e0c9840a028", size = 190949, upload-time = "2025-03-17T00:02:54.77Z" }
wheels = [
    { url = "https://files.pythonhosted.org/packages/a1/ee/48ca1a7c89ffec8b6a0c5d02b89c305671d5ffd8d3c94acf8b8c408575bb/anyio-4.9.0-py3-none-any.whl", hash = "sha256:9f76d541cad6e36af7beb62e978876f3b41e3e04f2c1fbf0884604c0a9c4d93c", size = 100916, upload-time = "2025-03-17T00:02:52.713Z" },
]

[[package]]
name = "audioop-lts"
version = "0.2.1"
source = { registry = "https://pypi.org/simple" }
sdist = { url = "https://files.pythonhosted.org/packages/dd/3b/69ff8a885e4c1c42014c2765275c4bd91fe7bc9847e9d8543dbcbb09f820/audioop_lts-0.2.1.tar.gz", hash = "sha256:e81268da0baa880431b68b1308ab7257eb33f356e57a5f9b1f915dfb13dd1387", size = 30204, upload-time = "2024-08-04T21:14:43.957Z" }
wheels = [
    { url = "https://files.pythonhosted.org/packages/01/91/a219253cc6e92db2ebeaf5cf8197f71d995df6f6b16091d1f3ce62cb169d/audioop_lts-0.2.1-cp313-abi3-macosx_10_13_universal2.whl", hash = "sha256:fd1345ae99e17e6910f47ce7d52673c6a1a70820d78b67de1b7abb3af29c426a", size = 46252, upload-time = "2024-08-04T21:13:56.209Z" },
    { url = "https://files.pythonhosted.org/packages/ec/f6/3cb21e0accd9e112d27cee3b1477cd04dafe88675c54ad8b0d56226c1e0b/audioop_lts-0.2.1-cp313-abi3-macosx_10_13_x86_64.whl", hash = "sha256:e175350da05d2087e12cea8e72a70a1a8b14a17e92ed2022952a4419689ede5e", size = 27183, upload-time = "2024-08-04T21:13:59.966Z" },
    { url = "https://files.pythonhosted.org/packages/ea/7e/f94c8a6a8b2571694375b4cf94d3e5e0f529e8e6ba280fad4d8c70621f27/audioop_lts-0.2.1-cp313-abi3-macosx_11_0_arm64.whl", hash = "sha256:4a8dd6a81770f6ecf019c4b6d659e000dc26571b273953cef7cd1d5ce2ff3ae6", size = 26726, upload-time = "2024-08-04T21:14:00.846Z" },
    { url = "https://files.pythonhosted.org/packages/ef/f8/a0e8e7a033b03fae2b16bc5aa48100b461c4f3a8a38af56d5ad579924a3a/audioop_lts-0.2.1-cp313-abi3-manylinux_2_17_aarch64.manylinux2014_aarch64.whl", hash = "sha256:d1cd3c0b6f2ca25c7d2b1c3adeecbe23e65689839ba73331ebc7d893fcda7ffe", size = 80718, upload-time = "2024-08-04T21:14:01.989Z" },
    { url = "https://files.pythonhosted.org/packages/8f/ea/a98ebd4ed631c93b8b8f2368862cd8084d75c77a697248c24437c36a6f7e/audioop_lts-0.2.1-cp313-abi3-manylinux_2_17_ppc64le.manylinux2014_ppc64le.whl", hash = "sha256:ff3f97b3372c97782e9c6d3d7fdbe83bce8f70de719605bd7ee1839cd1ab360a", size = 88326, upload-time = "2024-08-04T21:14:03.509Z" },
    { url = "https://files.pythonhosted.org/packages/33/79/e97a9f9daac0982aa92db1199339bd393594d9a4196ad95ae088635a105f/audioop_lts-0.2.1-cp313-abi3-manylinux_2_17_s390x.manylinux2014_s390x.whl", hash = "sha256:a351af79edefc2a1bd2234bfd8b339935f389209943043913a919df4b0f13300", size = 80539, upload-time = "2024-08-04T21:14:04.679Z" },
    { url = "https://files.pythonhosted.org/packages/b2/d3/1051d80e6f2d6f4773f90c07e73743a1e19fcd31af58ff4e8ef0375d3a80/audioop_lts-0.2.1-cp313-abi3-manylinux_2_5_i686.manylinux1_i686.manylinux_2_17_i686.manylinux2014_i686.whl", hash = "sha256:2aeb6f96f7f6da80354330470b9134d81b4cf544cdd1c549f2f45fe964d28059", size = 78577, upload-time = "2024-08-04T21:14:09.038Z" },
    { url = "https://files.pythonhosted.org/packages/7a/1d/54f4c58bae8dc8c64a75071c7e98e105ddaca35449376fcb0180f6e3c9df/audioop_lts-0.2.1-cp313-abi3-manylinux_2_5_x86_64.manylinux1_x86_64.manylinux_2_17_x86_64.manylinux2014_x86_64.whl", hash = "sha256:c589f06407e8340e81962575fcffbba1e92671879a221186c3d4662de9fe804e", size = 82074, upload-time = "2024-08-04T21:14:09.99Z" },
    { url = "https://files.pythonhosted.org/packages/36/89/2e78daa7cebbea57e72c0e1927413be4db675548a537cfba6a19040d52fa/audioop_lts-0.2.1-cp313-abi3-musllinux_1_2_aarch64.whl", hash = "sha256:fbae5d6925d7c26e712f0beda5ed69ebb40e14212c185d129b8dfbfcc335eb48", size = 84210, upload-time = "2024-08-04T21:14:11.468Z" },
    { url = "https://files.pythonhosted.org/packages/a5/57/3ff8a74df2ec2fa6d2ae06ac86e4a27d6412dbb7d0e0d41024222744c7e0/audioop_lts-0.2.1-cp313-abi3-musllinux_1_2_i686.whl", hash = "sha256:d2d5434717f33117f29b5691fbdf142d36573d751716249a288fbb96ba26a281", size = 85664, upload-time = "2024-08-04T21:14:12.394Z" },
    { url = "https://files.pythonhosted.org/packages/16/01/21cc4e5878f6edbc8e54be4c108d7cb9cb6202313cfe98e4ece6064580dd/audioop_lts-0.2.1-cp313-abi3-musllinux_1_2_ppc64le.whl", hash = "sha256:f626a01c0a186b08f7ff61431c01c055961ee28769591efa8800beadd27a2959", size = 93255, upload-time = "2024-08-04T21:14:13.707Z" },
    { url = "https://files.pythonhosted.org/packages/3e/28/7f7418c362a899ac3b0bf13b1fde2d4ffccfdeb6a859abd26f2d142a1d58/audioop_lts-0.2.1-cp313-abi3-musllinux_1_2_s390x.whl", hash = "sha256:05da64e73837f88ee5c6217d732d2584cf638003ac72df124740460531e95e47", size = 87760, upload-time = "2024-08-04T21:14:14.74Z" },
    { url = "https://files.pythonhosted.org/packages/6d/d8/577a8be87dc7dd2ba568895045cee7d32e81d85a7e44a29000fe02c4d9d4/audioop_lts-0.2.1-cp313-abi3-musllinux_1_2_x86_64.whl", hash = "sha256:56b7a0a4dba8e353436f31a932f3045d108a67b5943b30f85a5563f4d8488d77", size = 84992, upload-time = "2024-08-04T21:14:19.155Z" },
    { url = "https://files.pythonhosted.org/packages/ef/9a/4699b0c4fcf89936d2bfb5425f55f1a8b86dff4237cfcc104946c9cd9858/audioop_lts-0.2.1-cp313-abi3-win32.whl", hash = "sha256:6e899eb8874dc2413b11926b5fb3857ec0ab55222840e38016a6ba2ea9b7d5e3", size = 26059, upload-time = "2024-08-04T21:14:20.438Z" },
    { url = "https://files.pythonhosted.org/packages/3a/1c/1f88e9c5dd4785a547ce5fd1eb83fff832c00cc0e15c04c1119b02582d06/audioop_lts-0.2.1-cp313-abi3-win_amd64.whl", hash = "sha256:64562c5c771fb0a8b6262829b9b4f37a7b886c01b4d3ecdbae1d629717db08b4", size = 30412, upload-time = "2024-08-04T21:14:21.342Z" },
    { url = "https://files.pythonhosted.org/packages/c4/e9/c123fd29d89a6402ad261516f848437472ccc602abb59bba522af45e281b/audioop_lts-0.2.1-cp313-abi3-win_arm64.whl", hash = "sha256:c45317debeb64002e980077642afbd977773a25fa3dfd7ed0c84dccfc1fafcb0", size = 23578, upload-time = "2024-08-04T21:14:22.193Z" },
    { url = "https://files.pythonhosted.org/packages/7a/99/bb664a99561fd4266687e5cb8965e6ec31ba4ff7002c3fce3dc5ef2709db/audioop_lts-0.2.1-cp313-cp313t-macosx_10_13_universal2.whl", hash = "sha256:3827e3fce6fee4d69d96a3d00cd2ab07f3c0d844cb1e44e26f719b34a5b15455", size = 46827, upload-time = "2024-08-04T21:14:23.034Z" },
    { url = "https://files.pythonhosted.org/packages/c4/e3/f664171e867e0768ab982715e744430cf323f1282eb2e11ebfb6ee4c4551/audioop_lts-0.2.1-cp313-cp313t-macosx_10_13_x86_64.whl", hash = "sha256:161249db9343b3c9780ca92c0be0d1ccbfecdbccac6844f3d0d44b9c4a00a17f", size = 27479, upload-time = "2024-08-04T21:14:23.922Z" },
    { url = "https://files.pythonhosted.org/packages/a6/0d/2a79231ff54eb20e83b47e7610462ad6a2bea4e113fae5aa91c6547e7764/audioop_lts-0.2.1-cp313-cp313t-macosx_11_0_arm64.whl", hash = "sha256:5b7b4ff9de7a44e0ad2618afdc2ac920b91f4a6d3509520ee65339d4acde5abf", size = 27056, upload-time = "2024-08-04T21:14:28.061Z" },
    { url = "https://files.pythonhosted.org/packages/86/46/342471398283bb0634f5a6df947806a423ba74b2e29e250c7ec0e3720e4f/audioop_lts-0.2.1-cp313-cp313t-manylinux_2_17_aarch64.manylinux2014_aarch64.whl", hash = "sha256:72e37f416adb43b0ced93419de0122b42753ee74e87070777b53c5d2241e7fab", size = 87802, upload-time = "2024-08-04T21:14:29.586Z" },
    { url = "https://files.pythonhosted.org/packages/56/44/7a85b08d4ed55517634ff19ddfbd0af05bf8bfd39a204e4445cd0e6f0cc9/audioop_lts-0.2.1-cp313-cp313t-manylinux_2_17_ppc64le.manylinux2014_ppc64le.whl", hash = "sha256:534ce808e6bab6adb65548723c8cbe189a3379245db89b9d555c4210b4aaa9b6", size = 95016, upload-time = "2024-08-04T21:14:30.481Z" },
    { url = "https://files.pythonhosted.org/packages/a8/2a/45edbca97ea9ee9e6bbbdb8d25613a36e16a4d1e14ae01557392f15cc8d3/audioop_lts-0.2.1-cp313-cp313t-manylinux_2_17_s390x.manylinux2014_s390x.whl", hash = "sha256:d2de9b6fb8b1cf9f03990b299a9112bfdf8b86b6987003ca9e8a6c4f56d39543", size = 87394, upload-time = "2024-08-04T21:14:31.883Z" },
    { url = "https://files.pythonhosted.org/packages/14/ae/832bcbbef2c510629593bf46739374174606e25ac7d106b08d396b74c964/audioop_lts-0.2.1-cp313-cp313t-manylinux_2_5_i686.manylinux1_i686.manylinux_2_17_i686.manylinux2014_i686.whl", hash = "sha256:f24865991b5ed4b038add5edbf424639d1358144f4e2a3e7a84bc6ba23e35074", size = 84874, upload-time = "2024-08-04T21:14:32.751Z" },
    { url = "https://files.pythonhosted.org/packages/26/1c/8023c3490798ed2f90dfe58ec3b26d7520a243ae9c0fc751ed3c9d8dbb69/audioop_lts-0.2.1-cp313-cp313t-manylinux_2_5_x86_64.manylinux1_x86_64.manylinux_2_17_x86_64.manylinux2014_x86_64.whl", hash = "sha256:2bdb3b7912ccd57ea53197943f1bbc67262dcf29802c4a6df79ec1c715d45a78", size = 88698, upload-time = "2024-08-04T21:14:34.147Z" },
    { url = "https://files.pythonhosted.org/packages/2c/db/5379d953d4918278b1f04a5a64b2c112bd7aae8f81021009da0dcb77173c/audioop_lts-0.2.1-cp313-cp313t-musllinux_1_2_aarch64.whl", hash = "sha256:120678b208cca1158f0a12d667af592e067f7a50df9adc4dc8f6ad8d065a93fb", size = 90401, upload-time = "2024-08-04T21:14:35.276Z" },
    { url = "https://files.pythonhosted.org/packages/99/6e/3c45d316705ab1aec2e69543a5b5e458d0d112a93d08994347fafef03d50/audioop_lts-0.2.1-cp313-cp313t-musllinux_1_2_i686.whl", hash = "sha256:54cd4520fc830b23c7d223693ed3e1b4d464997dd3abc7c15dce9a1f9bd76ab2", size = 91864, upload-time = "2024-08-04T21:14:36.158Z" },
    { url = "https://files.pythonhosted.org/packages/08/58/6a371d8fed4f34debdb532c0b00942a84ebf3e7ad368e5edc26931d0e251/audioop_lts-0.2.1-cp313-cp313t-musllinux_1_2_ppc64le.whl", hash = "sha256:d6bd20c7a10abcb0fb3d8aaa7508c0bf3d40dfad7515c572014da4b979d3310a", size = 98796, upload-time = "2024-08-04T21:14:37.185Z" },
    { url = "https://files.pythonhosted.org/packages/ee/77/d637aa35497e0034ff846fd3330d1db26bc6fd9dd79c406e1341188b06a2/audioop_lts-0.2.1-cp313-cp313t-musllinux_1_2_s390x.whl", hash = "sha256:f0ed1ad9bd862539ea875fb339ecb18fcc4148f8d9908f4502df28f94d23491a", size = 94116, upload-time = "2024-08-04T21:14:38.145Z" },
    { url = "https://files.pythonhosted.org/packages/1a/60/7afc2abf46bbcf525a6ebc0305d85ab08dc2d1e2da72c48dbb35eee5b62c/audioop_lts-0.2.1-cp313-cp313t-musllinux_1_2_x86_64.whl", hash = "sha256:e1af3ff32b8c38a7d900382646e91f2fc515fd19dea37e9392275a5cbfdbff63", size = 91520, upload-time = "2024-08-04T21:14:39.128Z" },
    { url = "https://files.pythonhosted.org/packages/65/6d/42d40da100be1afb661fd77c2b1c0dfab08af1540df57533621aea3db52a/audioop_lts-0.2.1-cp313-cp313t-win32.whl", hash = "sha256:f51bb55122a89f7a0817d7ac2319744b4640b5b446c4c3efcea5764ea99ae509", size = 26482, upload-time = "2024-08-04T21:14:40.269Z" },
    { url = "https://files.pythonhosted.org/packages/01/09/f08494dca79f65212f5b273aecc5a2f96691bf3307cac29acfcf84300c01/audioop_lts-0.2.1-cp313-cp313t-win_amd64.whl", hash = "sha256:f0f2f336aa2aee2bce0b0dcc32bbba9178995454c7b979cf6ce086a8801e14c7", size = 30780, upload-time = "2024-08-04T21:14:41.128Z" },
    { url = "https://files.pythonhosted.org/packages/5d/35/be73b6015511aa0173ec595fc579133b797ad532996f2998fd6b8d1bbe6b/audioop_lts-0.2.1-cp313-cp313t-win_arm64.whl", hash = "sha256:78bfb3703388c780edf900be66e07de5a3d4105ca8e8720c5c4d67927e0b15d0", size = 23918, upload-time = "2024-08-04T21:14:42.803Z" },
]

[[package]]
name = "backoff"
version = "2.2.1"
source = { registry = "https://pypi.org/simple" }
sdist = { url = "https://files.pythonhosted.org/packages/47/d7/5bbeb12c44d7c4f2fb5b56abce497eb5ed9f34d85701de869acedd602619/backoff-2.2.1.tar.gz", hash = "sha256:03f829f5bb1923180821643f8753b0502c3b682293992485b0eef2807afa5cba", size = 17001, upload-time = "2022-10-05T19:19:32.061Z" }
wheels = [
    { url = "https://files.pythonhosted.org/packages/df/73/b6e24bd22e6720ca8ee9a85a0c4a2971af8497d8f3193fa05390cbd46e09/backoff-2.2.1-py3-none-any.whl", hash = "sha256:63579f9a0628e06278f7e47b7d7d5b6ce20dc65c5e96a6f3ca99a6adca0396e8", size = 15148, upload-time = "2022-10-05T19:19:30.546Z" },
]

[[package]]
name = "blessed"
version = "1.21.0"
source = { registry = "https://pypi.org/simple" }
dependencies = [
    { name = "jinxed", marker = "sys_platform == 'win32'" },
    { name = "wcwidth" },
]
sdist = { url = "https://files.pythonhosted.org/packages/0c/5e/3cada2f7514ee2a76bb8168c71f9b65d056840ebb711962e1ec08eeaa7b0/blessed-1.21.0.tar.gz", hash = "sha256:ece8bbc4758ab9176452f4e3a719d70088eb5739798cd5582c9e05f2a28337ec", size = 6660011, upload-time = "2025-04-26T21:56:58.199Z" }
wheels = [
    { url = "https://files.pythonhosted.org/packages/ea/8e/0a37e44878fd76fac9eff5355a1bf760701f53cb5c38cdcd59a8fd9ab2a2/blessed-1.21.0-py2.py3-none-any.whl", hash = "sha256:f831e847396f5a2eac6c106f4dfadedf46c4f804733574b15fe86d2ed45a9588", size = 84727, upload-time = "2025-04-26T16:58:29.919Z" },
]

[[package]]
name = "certifi"
version = "2025.4.26"
source = { registry = "https://pypi.org/simple" }
sdist = { url = "https://files.pythonhosted.org/packages/e8/9e/c05b3920a3b7d20d3d3310465f50348e5b3694f4f88c6daf736eef3024c4/certifi-2025.4.26.tar.gz", hash = "sha256:0a816057ea3cdefcef70270d2c515e4506bbc954f417fa5ade2021213bb8f0c6", size = 160705, upload-time = "2025-04-26T02:12:29.51Z" }
wheels = [
    { url = "https://files.pythonhosted.org/packages/4a/7e/3db2bd1b1f9e95f7cddca6d6e75e2f2bd9f51b1246e546d88addca0106bd/certifi-2025.4.26-py3-none-any.whl", hash = "sha256:30350364dfe371162649852c63336a15c70c6510c2ad5015b21c2345311805f3", size = 159618, upload-time = "2025-04-26T02:12:27.662Z" },
]

[[package]]
name = "cffi"
version = "1.17.1"
source = { registry = "https://pypi.org/simple" }
dependencies = [
    { name = "pycparser" },
]
sdist = { url = "https://files.pythonhosted.org/packages/fc/97/c783634659c2920c3fc70419e3af40972dbaf758daa229a7d6ea6135c90d/cffi-1.17.1.tar.gz", hash = "sha256:1c39c6016c32bc48dd54561950ebd6836e1670f2ae46128f67cf49e789c52824", size = 516621, upload-time = "2024-09-04T20:45:21.852Z" }
wheels = [
    { url = "https://files.pythonhosted.org/packages/8d/f8/dd6c246b148639254dad4d6803eb6a54e8c85c6e11ec9df2cffa87571dbe/cffi-1.17.1-cp313-cp313-macosx_10_13_x86_64.whl", hash = "sha256:f3a2b4222ce6b60e2e8b337bb9596923045681d71e5a082783484d845390938e", size = 182989, upload-time = "2024-09-04T20:44:28.956Z" },
    { url = "https://files.pythonhosted.org/packages/8b/f1/672d303ddf17c24fc83afd712316fda78dc6fce1cd53011b839483e1ecc8/cffi-1.17.1-cp313-cp313-macosx_11_0_arm64.whl", hash = "sha256:0984a4925a435b1da406122d4d7968dd861c1385afe3b45ba82b750f229811e2", size = 178802, upload-time = "2024-09-04T20:44:30.289Z" },
    { url = "https://files.pythonhosted.org/packages/0e/2d/eab2e858a91fdff70533cab61dcff4a1f55ec60425832ddfdc9cd36bc8af/cffi-1.17.1-cp313-cp313-manylinux_2_12_i686.manylinux2010_i686.manylinux_2_17_i686.manylinux2014_i686.whl", hash = "sha256:d01b12eeeb4427d3110de311e1774046ad344f5b1a7403101878976ecd7a10f3", size = 454792, upload-time = "2024-09-04T20:44:32.01Z" },
    { url = "https://files.pythonhosted.org/packages/75/b2/fbaec7c4455c604e29388d55599b99ebcc250a60050610fadde58932b7ee/cffi-1.17.1-cp313-cp313-manylinux_2_17_aarch64.manylinux2014_aarch64.whl", hash = "sha256:706510fe141c86a69c8ddc029c7910003a17353970cff3b904ff0686a5927683", size = 478893, upload-time = "2024-09-04T20:44:33.606Z" },
    { url = "https://files.pythonhosted.org/packages/4f/b7/6e4a2162178bf1935c336d4da8a9352cccab4d3a5d7914065490f08c0690/cffi-1.17.1-cp313-cp313-manylinux_2_17_ppc64le.manylinux2014_ppc64le.whl", hash = "sha256:de55b766c7aa2e2a3092c51e0483d700341182f08e67c63630d5b6f200bb28e5", size = 485810, upload-time = "2024-09-04T20:44:35.191Z" },
    { url = "https://files.pythonhosted.org/packages/c7/8a/1d0e4a9c26e54746dc08c2c6c037889124d4f59dffd853a659fa545f1b40/cffi-1.17.1-cp313-cp313-manylinux_2_17_s390x.manylinux2014_s390x.whl", hash = "sha256:c59d6e989d07460165cc5ad3c61f9fd8f1b4796eacbd81cee78957842b834af4", size = 471200, upload-time = "2024-09-04T20:44:36.743Z" },
    { url = "https://files.pythonhosted.org/packages/26/9f/1aab65a6c0db35f43c4d1b4f580e8df53914310afc10ae0397d29d697af4/cffi-1.17.1-cp313-cp313-manylinux_2_17_x86_64.manylinux2014_x86_64.whl", hash = "sha256:dd398dbc6773384a17fe0d3e7eeb8d1a21c2200473ee6806bb5e6a8e62bb73dd", size = 479447, upload-time = "2024-09-04T20:44:38.492Z" },
    { url = "https://files.pythonhosted.org/packages/5f/e4/fb8b3dd8dc0e98edf1135ff067ae070bb32ef9d509d6cb0f538cd6f7483f/cffi-1.17.1-cp313-cp313-musllinux_1_1_aarch64.whl", hash = "sha256:3edc8d958eb099c634dace3c7e16560ae474aa3803a5df240542b305d14e14ed", size = 484358, upload-time = "2024-09-04T20:44:40.046Z" },
    { url = "https://files.pythonhosted.org/packages/f1/47/d7145bf2dc04684935d57d67dff9d6d795b2ba2796806bb109864be3a151/cffi-1.17.1-cp313-cp313-musllinux_1_1_x86_64.whl", hash = "sha256:72e72408cad3d5419375fc87d289076ee319835bdfa2caad331e377589aebba9", size = 488469, upload-time = "2024-09-04T20:44:41.616Z" },
    { url = "https://files.pythonhosted.org/packages/bf/ee/f94057fa6426481d663b88637a9a10e859e492c73d0384514a17d78ee205/cffi-1.17.1-cp313-cp313-win32.whl", hash = "sha256:e03eab0a8677fa80d646b5ddece1cbeaf556c313dcfac435ba11f107ba117b5d", size = 172475, upload-time = "2024-09-04T20:44:43.733Z" },
    { url = "https://files.pythonhosted.org/packages/7c/fc/6a8cb64e5f0324877d503c854da15d76c1e50eb722e320b15345c4d0c6de/cffi-1.17.1-cp313-cp313-win_amd64.whl", hash = "sha256:f6a16c31041f09ead72d69f583767292f750d24913dadacf5756b966aacb3f1a", size = 182009, upload-time = "2024-09-04T20:44:45.309Z" },
]

[[package]]
name = "charset-normalizer"
version = "3.4.2"
source = { registry = "https://pypi.org/simple" }
sdist = { url = "https://files.pythonhosted.org/packages/e4/33/89c2ced2b67d1c2a61c19c6751aa8902d46ce3dacb23600a283619f5a12d/charset_normalizer-3.4.2.tar.gz", hash = "sha256:5baececa9ecba31eff645232d59845c07aa030f0c81ee70184a90d35099a0e63", size = 126367, upload-time = "2025-05-02T08:34:42.01Z" }
wheels = [
    { url = "https://files.pythonhosted.org/packages/ea/12/a93df3366ed32db1d907d7593a94f1fe6293903e3e92967bebd6950ed12c/charset_normalizer-3.4.2-cp313-cp313-macosx_10_13_universal2.whl", hash = "sha256:926ca93accd5d36ccdabd803392ddc3e03e6d4cd1cf17deff3b989ab8e9dbcf0", size = 199622, upload-time = "2025-05-02T08:32:56.363Z" },
    { url = "https://files.pythonhosted.org/packages/04/93/bf204e6f344c39d9937d3c13c8cd5bbfc266472e51fc8c07cb7f64fcd2de/charset_normalizer-3.4.2-cp313-cp313-manylinux_2_17_aarch64.manylinux2014_aarch64.whl", hash = "sha256:eba9904b0f38a143592d9fc0e19e2df0fa2e41c3c3745554761c5f6447eedabf", size = 143435, upload-time = "2025-05-02T08:32:58.551Z" },
    { url = "https://files.pythonhosted.org/packages/22/2a/ea8a2095b0bafa6c5b5a55ffdc2f924455233ee7b91c69b7edfcc9e02284/charset_normalizer-3.4.2-cp313-cp313-manylinux_2_17_ppc64le.manylinux2014_ppc64le.whl", hash = "sha256:3fddb7e2c84ac87ac3a947cb4e66d143ca5863ef48e4a5ecb83bd48619e4634e", size = 153653, upload-time = "2025-05-02T08:33:00.342Z" },
    { url = "https://files.pythonhosted.org/packages/b6/57/1b090ff183d13cef485dfbe272e2fe57622a76694061353c59da52c9a659/charset_normalizer-3.4.2-cp313-cp313-manylinux_2_17_s390x.manylinux2014_s390x.whl", hash = "sha256:98f862da73774290f251b9df8d11161b6cf25b599a66baf087c1ffe340e9bfd1", size = 146231, upload-time = "2025-05-02T08:33:02.081Z" },
    { url = "https://files.pythonhosted.org/packages/e2/28/ffc026b26f441fc67bd21ab7f03b313ab3fe46714a14b516f931abe1a2d8/charset_normalizer-3.4.2-cp313-cp313-manylinux_2_17_x86_64.manylinux2014_x86_64.whl", hash = "sha256:6c9379d65defcab82d07b2a9dfbfc2e95bc8fe0ebb1b176a3190230a3ef0e07c", size = 148243, upload-time = "2025-05-02T08:33:04.063Z" },
    { url = "https://files.pythonhosted.org/packages/c0/0f/9abe9bd191629c33e69e47c6ef45ef99773320e9ad8e9cb08b8ab4a8d4cb/charset_normalizer-3.4.2-cp313-cp313-manylinux_2_5_i686.manylinux1_i686.manylinux_2_17_i686.manylinux2014_i686.whl", hash = "sha256:e635b87f01ebc977342e2697d05b56632f5f879a4f15955dfe8cef2448b51691", size = 150442, upload-time = "2025-05-02T08:33:06.418Z" },
    { url = "https://files.pythonhosted.org/packages/67/7c/a123bbcedca91d5916c056407f89a7f5e8fdfce12ba825d7d6b9954a1a3c/charset_normalizer-3.4.2-cp313-cp313-musllinux_1_2_aarch64.whl", hash = "sha256:1c95a1e2902a8b722868587c0e1184ad5c55631de5afc0eb96bc4b0d738092c0", size = 145147, upload-time = "2025-05-02T08:33:08.183Z" },
    { url = "https://files.pythonhosted.org/packages/ec/fe/1ac556fa4899d967b83e9893788e86b6af4d83e4726511eaaad035e36595/charset_normalizer-3.4.2-cp313-cp313-musllinux_1_2_i686.whl", hash = "sha256:ef8de666d6179b009dce7bcb2ad4c4a779f113f12caf8dc77f0162c29d20490b", size = 153057, upload-time = "2025-05-02T08:33:09.986Z" },
    { url = "https://files.pythonhosted.org/packages/2b/ff/acfc0b0a70b19e3e54febdd5301a98b72fa07635e56f24f60502e954c461/charset_normalizer-3.4.2-cp313-cp313-musllinux_1_2_ppc64le.whl", hash = "sha256:32fc0341d72e0f73f80acb0a2c94216bd704f4f0bce10aedea38f30502b271ff", size = 156454, upload-time = "2025-05-02T08:33:11.814Z" },
    { url = "https://files.pythonhosted.org/packages/92/08/95b458ce9c740d0645feb0e96cea1f5ec946ea9c580a94adfe0b617f3573/charset_normalizer-3.4.2-cp313-cp313-musllinux_1_2_s390x.whl", hash = "sha256:289200a18fa698949d2b39c671c2cc7a24d44096784e76614899a7ccf2574b7b", size = 154174, upload-time = "2025-05-02T08:33:13.707Z" },
    { url = "https://files.pythonhosted.org/packages/78/be/8392efc43487ac051eee6c36d5fbd63032d78f7728cb37aebcc98191f1ff/charset_normalizer-3.4.2-cp313-cp313-musllinux_1_2_x86_64.whl", hash = "sha256:4a476b06fbcf359ad25d34a057b7219281286ae2477cc5ff5e3f70a246971148", size = 149166, upload-time = "2025-05-02T08:33:15.458Z" },
    { url = "https://files.pythonhosted.org/packages/44/96/392abd49b094d30b91d9fbda6a69519e95802250b777841cf3bda8fe136c/charset_normalizer-3.4.2-cp313-cp313-win32.whl", hash = "sha256:aaeeb6a479c7667fbe1099af9617c83aaca22182d6cf8c53966491a0f1b7ffb7", size = 98064, upload-time = "2025-05-02T08:33:17.06Z" },
    { url = "https://files.pythonhosted.org/packages/e9/b0/0200da600134e001d91851ddc797809e2fe0ea72de90e09bec5a2fbdaccb/charset_normalizer-3.4.2-cp313-cp313-win_amd64.whl", hash = "sha256:aa6af9e7d59f9c12b33ae4e9450619cf2488e2bbe9b44030905877f0b2324980", size = 105641, upload-time = "2025-05-02T08:33:18.753Z" },
    { url = "https://files.pythonhosted.org/packages/20/94/c5790835a017658cbfabd07f3bfb549140c3ac458cfc196323996b10095a/charset_normalizer-3.4.2-py3-none-any.whl", hash = "sha256:7f56930ab0abd1c45cd15be65cc741c28b1c9a34876ce8c17a2fa107810c0af0", size = 52626, upload-time = "2025-05-02T08:34:40.053Z" },
]

[[package]]
name = "click"
version = "8.1.8"
source = { registry = "https://pypi.org/simple" }
dependencies = [
    { name = "colorama", marker = "sys_platform == 'win32'" },
]
sdist = { url = "https://files.pythonhosted.org/packages/b9/2e/0090cbf739cee7d23781ad4b89a9894a41538e4fcf4c31dcdd705b78eb8b/click-8.1.8.tar.gz", hash = "sha256:ed53c9d8990d83c2a27deae68e4ee337473f6330c040a31d4225c9574d16096a", size = 226593, upload-time = "2024-12-21T18:38:44.339Z" }
wheels = [
    { url = "https://files.pythonhosted.org/packages/7e/d4/7ebdbd03970677812aac39c869717059dbb71a4cfc033ca6e5221787892c/click-8.1.8-py3-none-any.whl", hash = "sha256:63c132bbbed01578a06712a2d1f497bb62d9c1c0d329b7903a866228027263b2", size = 98188, upload-time = "2024-12-21T18:38:41.666Z" },
]

[[package]]
name = "colorama"
version = "0.4.6"
source = { registry = "https://pypi.org/simple" }
sdist = { url = "https://files.pythonhosted.org/packages/d8/53/6f443c9a4a8358a93a6792e2acffb9d9d5cb0a5cfd8802644b7b1c9a02e4/colorama-0.4.6.tar.gz", hash = "sha256:08695f5cb7ed6e0531a20572697297273c47b8cae5a63ffc6d6ed5c201be6e44", size = 27697, upload-time = "2022-10-25T02:36:22.414Z" }
wheels = [
    { url = "https://files.pythonhosted.org/packages/d1/d6/3965ed04c63042e047cb6a3e6ed1a63a35087b6a609aa3a15ed8ac56c221/colorama-0.4.6-py2.py3-none-any.whl", hash = "sha256:4f1d9991f5acc0ca119f9d443620b77f9d6b33703e51011c16baf57afb285fc6", size = 25335, upload-time = "2022-10-25T02:36:20.889Z" },
]

[[package]]
name = "crystal"
version = "0.1.0"
source = { virtual = "." }
dependencies = [
    { name = "gradio" },
    { name = "inquirer" },
    { name = "langchain-memgraph" },
    { name = "mem0ai", extra = ["graph"] },
    { name = "puremagic" },
    { name = "pydantic-ai-slim", extra = ["duckduckgo", "logfire", "mcp", "openai"] },
    { name = "rich" },
]

[package.metadata]
requires-dist = [
    { name = "gradio", specifier = "==5.29.1" },
    { name = "inquirer", specifier = "==3.4.0" },
    { name = "langchain-memgraph", specifier = "==0.1.1" },
    { name = "mem0ai", extras = ["graph"], specifier = "==0.1.98" },
    { name = "puremagic", specifier = "==1.29" },
    { name = "pydantic-ai-slim", extras = ["duckduckgo", "logfire", "openai", "mcp"], specifier = "==0.2.4" },
    { name = "rich", specifier = "==14.0.0" },
]

[[package]]
name = "deprecated"
version = "1.2.18"
source = { registry = "https://pypi.org/simple" }
dependencies = [
    { name = "wrapt" },
]
sdist = { url = "https://files.pythonhosted.org/packages/98/97/06afe62762c9a8a86af0cfb7bfdab22a43ad17138b07af5b1a58442690a2/deprecated-1.2.18.tar.gz", hash = "sha256:422b6f6d859da6f2ef57857761bfb392480502a64c3028ca9bbe86085d72115d", size = 2928744, upload-time = "2025-01-27T10:46:25.7Z" }
wheels = [
    { url = "https://files.pythonhosted.org/packages/6e/c6/ac0b6c1e2d138f1002bcf799d330bd6d85084fece321e662a14223794041/Deprecated-1.2.18-py2.py3-none-any.whl", hash = "sha256:bd5011788200372a32418f888e326a09ff80d0214bd961147cfed01b5c018eec", size = 9998, upload-time = "2025-01-27T10:46:09.186Z" },
]

[[package]]
name = "distro"
version = "1.9.0"
source = { registry = "https://pypi.org/simple" }
sdist = { url = "https://files.pythonhosted.org/packages/fc/f8/98eea607f65de6527f8a2e8885fc8015d3e6f5775df186e443e0964a11c3/distro-1.9.0.tar.gz", hash = "sha256:2fa77c6fd8940f116ee1d6b94a2f90b13b5ea8d019b98bc8bafdcabcdd9bdbed", size = 60722, upload-time = "2023-12-24T09:54:32.31Z" }
wheels = [
    { url = "https://files.pythonhosted.org/packages/12/b3/231ffd4ab1fc9d679809f356cebee130ac7daa00d6d6f3206dd4fd137e9e/distro-1.9.0-py3-none-any.whl", hash = "sha256:7bffd925d65168f85027d8da9af6bddab658135b840670a223589bc0c8ef02b2", size = 20277, upload-time = "2023-12-24T09:54:30.421Z" },
]

[[package]]
name = "duckduckgo-search"
version = "8.0.1"
source = { registry = "https://pypi.org/simple" }
dependencies = [
    { name = "click" },
    { name = "lxml" },
    { name = "primp" },
]
sdist = { url = "https://files.pythonhosted.org/packages/66/1f/8a66088ae1d7a68f40db9890642435cfff2b54701f47f19d5cc9404d5f65/duckduckgo_search-8.0.1.tar.gz", hash = "sha256:1d40d4425062a33dc72d19603e25ebf36b212bd8ef0662bff39fd47598226f6f", size = 21932, upload-time = "2025-04-17T12:37:34.671Z" }
wheels = [
    { url = "https://files.pythonhosted.org/packages/83/a2/66adca41164860dee6d2d47b506fef3262c8879aab727b687c798d67313f/duckduckgo_search-8.0.1-py3-none-any.whl", hash = "sha256:87ea18d9abb1cd5dc8f63fc70ac867996acce2cb5e0129d191b9491c202420be", size = 18125, upload-time = "2025-04-17T12:37:30.782Z" },
]

[[package]]
name = "editor"
version = "1.6.6"
source = { registry = "https://pypi.org/simple" }
dependencies = [
    { name = "runs" },
    { name = "xmod" },
]
sdist = { url = "https://files.pythonhosted.org/packages/2a/92/734a4ab345914259cb6146fd36512608ea42be16195375c379046f33283d/editor-1.6.6.tar.gz", hash = "sha256:bb6989e872638cd119db9a4fce284cd8e13c553886a1c044c6b8d8a160c871f8", size = 3197, upload-time = "2024-01-25T10:44:59.909Z" }
wheels = [
    { url = "https://files.pythonhosted.org/packages/1b/c2/4bc8cd09b14e28ce3f406a8b05761bed0d785d1ca8c2a5c6684d884c66a2/editor-1.6.6-py3-none-any.whl", hash = "sha256:e818e6913f26c2a81eadef503a2741d7cca7f235d20e217274a009ecd5a74abf", size = 4017, upload-time = "2024-01-25T10:44:58.66Z" },
]

[[package]]
name = "eval-type-backport"
version = "0.2.2"
source = { registry = "https://pypi.org/simple" }
sdist = { url = "https://files.pythonhosted.org/packages/30/ea/8b0ac4469d4c347c6a385ff09dc3c048c2d021696664e26c7ee6791631b5/eval_type_backport-0.2.2.tar.gz", hash = "sha256:f0576b4cf01ebb5bd358d02314d31846af5e07678387486e2c798af0e7d849c1", size = 9079, upload-time = "2024-12-21T20:09:46.005Z" }
wheels = [
    { url = "https://files.pythonhosted.org/packages/ce/31/55cd413eaccd39125368be33c46de24a1f639f2e12349b0361b4678f3915/eval_type_backport-0.2.2-py3-none-any.whl", hash = "sha256:cb6ad7c393517f476f96d456d0412ea80f0a8cf96f6892834cd9340149111b0a", size = 5830, upload-time = "2024-12-21T20:09:44.175Z" },
]

[[package]]
name = "executing"
version = "2.2.0"
source = { registry = "https://pypi.org/simple" }
sdist = { url = "https://files.pythonhosted.org/packages/91/50/a9d80c47ff289c611ff12e63f7c5d13942c65d68125160cefd768c73e6e4/executing-2.2.0.tar.gz", hash = "sha256:5d108c028108fe2551d1a7b2e8b713341e2cb4fc0aa7dcf966fa4327a5226755", size = 978693, upload-time = "2025-01-22T15:41:29.403Z" }
wheels = [
    { url = "https://files.pythonhosted.org/packages/7b/8f/c4d9bafc34ad7ad5d8dc16dd1347ee0e507a52c3adb6bfa8887e1c6a26ba/executing-2.2.0-py2.py3-none-any.whl", hash = "sha256:11387150cad388d62750327a53d3339fad4888b39a6fe233c3afbb54ecffd3aa", size = 26702, upload-time = "2025-01-22T15:41:25.929Z" },
]

[[package]]
<<<<<<< HEAD
name = "fasta2a"
version = "0.2.3"
source = { registry = "https://pypi.org/simple" }
dependencies = [
    { name = "opentelemetry-api" },
    { name = "pydantic" },
    { name = "starlette" },
]
sdist = { url = "https://files.pythonhosted.org/packages/be/b7/be0e366fcf17d71159db1ff3e4b683e9266461fd167796b8273eddca32eb/fasta2a-0.2.3.tar.gz", hash = "sha256:742270038e478dad34b07f2cb8bee006b893c33eec8048485ffd6467e38c01c4", size = 11556, upload-time = "2025-05-13T14:01:58.104Z" }
wheels = [
    { url = "https://files.pythonhosted.org/packages/61/34/8d7901ddb2e394619c0ea59bd885ca551dcbd91679e2cf189eb560b4fbc1/fasta2a-0.2.3-py3-none-any.whl", hash = "sha256:b8020bfb1b9e2f3d2b5ae71268e59ae3a508cded0bdf24c25e981a30eb49c6ef", size = 14371, upload-time = "2025-05-13T14:01:46.233Z" },
]

[[package]]
name = "fastapi"
version = "0.115.12"
source = { registry = "https://pypi.org/simple" }
dependencies = [
    { name = "pydantic" },
    { name = "starlette" },
    { name = "typing-extensions" },
]
sdist = { url = "https://files.pythonhosted.org/packages/f4/55/ae499352d82338331ca1e28c7f4a63bfd09479b16395dce38cf50a39e2c2/fastapi-0.115.12.tar.gz", hash = "sha256:1e2c2a2646905f9e83d32f04a3f86aff4a286669c6c950ca95b5fd68c2602681", size = 295236, upload-time = "2025-03-23T22:55:43.822Z" }
wheels = [
    { url = "https://files.pythonhosted.org/packages/50/b3/b51f09c2ba432a576fe63758bddc81f78f0c6309d9e5c10d194313bf021e/fastapi-0.115.12-py3-none-any.whl", hash = "sha256:e94613d6c05e27be7ffebdd6ea5f388112e5e430c8f7d6494a9d1d88d43e814d", size = 95164, upload-time = "2025-03-23T22:55:42.101Z" },
]

[[package]]
name = "ffmpy"
version = "0.5.0"
source = { registry = "https://pypi.org/simple" }
sdist = { url = "https://files.pythonhosted.org/packages/4d/66/5697a7421c418ccbfae87b7e6503b480070f7cb16c25c77201afc6246348/ffmpy-0.5.0.tar.gz", hash = "sha256:277e131f246d18e9dcfee9bb514c50749031c43582ce5ef82c57b51e3d3955c3", size = 5523, upload-time = "2024-12-19T15:52:24.69Z" }
wheels = [
    { url = "https://files.pythonhosted.org/packages/53/5d/65f40bd333463b3230b3a72d93873caaf49b0cbb5228598fafb75fcc5357/ffmpy-0.5.0-py3-none-any.whl", hash = "sha256:df3799cf5816daa56d4959a023630ee53c6768b66009dae6d131519ba4b80233", size = 6008, upload-time = "2024-12-19T15:52:22.416Z" },
]

[[package]]
name = "filelock"
version = "3.18.0"
source = { registry = "https://pypi.org/simple" }
sdist = { url = "https://files.pythonhosted.org/packages/0a/10/c23352565a6544bdc5353e0b15fc1c563352101f30e24bf500207a54df9a/filelock-3.18.0.tar.gz", hash = "sha256:adbc88eabb99d2fec8c9c1b229b171f18afa655400173ddc653d5d01501fb9f2", size = 18075, upload-time = "2025-03-14T07:11:40.47Z" }
wheels = [
    { url = "https://files.pythonhosted.org/packages/4d/36/2a115987e2d8c300a974597416d9de88f2444426de9571f4b59b2cca3acc/filelock-3.18.0-py3-none-any.whl", hash = "sha256:c401f4f8377c4464e6db25fff06205fd89bdd83b65eb0488ed1b160f780e21de", size = 16215, upload-time = "2025-03-14T07:11:39.145Z" },
]

[[package]]
=======
>>>>>>> e0d7a6ff
name = "fsspec"
version = "2024.12.0"
source = { registry = "https://pypi.org/simple" }
sdist = { url = "https://files.pythonhosted.org/packages/ee/11/de70dee31455c546fbc88301971ec03c328f3d1138cfba14263f651e9551/fsspec-2024.12.0.tar.gz", hash = "sha256:670700c977ed2fb51e0d9f9253177ed20cbde4a3e5c0283cc5385b5870c8533f", size = 291600, upload-time = "2024-12-19T19:57:30.333Z" }
wheels = [
    { url = "https://files.pythonhosted.org/packages/de/86/5486b0188d08aa643e127774a99bac51ffa6cf343e3deb0583956dca5b22/fsspec-2024.12.0-py3-none-any.whl", hash = "sha256:b520aed47ad9804237ff878b504267a3b0b441e97508bd6d2d8774e3db85cee2", size = 183862, upload-time = "2024-12-19T19:57:28.258Z" },
]

[[package]]
name = "googleapis-common-protos"
version = "1.70.0"
source = { registry = "https://pypi.org/simple" }
dependencies = [
    { name = "protobuf" },
]
sdist = { url = "https://files.pythonhosted.org/packages/39/24/33db22342cf4a2ea27c9955e6713140fedd51e8b141b5ce5260897020f1a/googleapis_common_protos-1.70.0.tar.gz", hash = "sha256:0e1b44e0ea153e6594f9f394fef15193a68aaaea2d843f83e2742717ca753257", size = 145903, upload-time = "2025-04-14T10:17:02.924Z" }
wheels = [
    { url = "https://files.pythonhosted.org/packages/86/f1/62a193f0227cf15a920390abe675f386dec35f7ae3ffe6da582d3ade42c7/googleapis_common_protos-1.70.0-py3-none-any.whl", hash = "sha256:b8bfcca8c25a2bb253e0e0b0adaf8c00773e5e6af6fd92397576680b807e0fd8", size = 294530, upload-time = "2025-04-14T10:17:01.271Z" },
]

[[package]]
name = "gradio"
version = "5.29.1"
source = { registry = "https://pypi.org/simple" }
dependencies = [
    { name = "aiofiles" },
    { name = "anyio" },
    { name = "audioop-lts" },
    { name = "fastapi" },
    { name = "ffmpy" },
    { name = "gradio-client" },
    { name = "groovy" },
    { name = "httpx" },
    { name = "huggingface-hub" },
    { name = "jinja2" },
    { name = "markupsafe" },
    { name = "numpy" },
    { name = "orjson" },
    { name = "packaging" },
    { name = "pandas" },
    { name = "pillow" },
    { name = "pydantic" },
    { name = "pydub" },
    { name = "python-multipart" },
    { name = "pyyaml" },
    { name = "ruff", marker = "sys_platform != 'emscripten'" },
    { name = "safehttpx" },
    { name = "semantic-version" },
    { name = "starlette", marker = "sys_platform != 'emscripten'" },
    { name = "tomlkit" },
    { name = "typer", marker = "sys_platform != 'emscripten'" },
    { name = "typing-extensions" },
    { name = "urllib3", marker = "sys_platform == 'emscripten'" },
    { name = "uvicorn", marker = "sys_platform != 'emscripten'" },
]
sdist = { url = "https://files.pythonhosted.org/packages/b5/94/3dc5f0d90f5090fbd53744ca197c30a625018943e48a73bda15d9ff40fe2/gradio-5.29.1.tar.gz", hash = "sha256:34a39d1d2d21e73f01912ec59d15a507d6501b158840ebf63696b5cff1a9d8a6", size = 64678526, upload-time = "2025-05-14T21:05:45.772Z" }
wheels = [
    { url = "https://files.pythonhosted.org/packages/e2/28/f36287c69c2944c13944e2fc6752a9e673cb4841d2e1217f078c3f403a0b/gradio-5.29.1-py3-none-any.whl", hash = "sha256:e6fb5e984c514a8a863feaa7a6d56a8c5ded16e14c301bb3716ebe2c1ca0556c", size = 54095764, upload-time = "2025-05-14T21:05:40.91Z" },
]

[[package]]
name = "gradio-client"
version = "1.10.1"
source = { registry = "https://pypi.org/simple" }
dependencies = [
    { name = "fsspec" },
    { name = "httpx" },
    { name = "huggingface-hub" },
    { name = "packaging" },
    { name = "typing-extensions" },
    { name = "websockets" },
]
sdist = { url = "https://files.pythonhosted.org/packages/b9/5e/f0e513041613aacc916f7d19eb98f6d209adf278921fd967750b0803afb8/gradio_client-1.10.1.tar.gz", hash = "sha256:550662eae8dc0d06d44cb8d42be74f214db1e793ad4d789d7b7ecb42e82ca045", size = 321147, upload-time = "2025-05-14T21:05:54.911Z" }
wheels = [
    { url = "https://files.pythonhosted.org/packages/55/6f/03eb8e0e0ec80eced5ed35a63376dabfc7391b1538502f8e85e9dc5bab02/gradio_client-1.10.1-py3-none-any.whl", hash = "sha256:fcff53f6aad3dfa9dd082adedb94256172d6b20666b1ef66480d82023e1907db", size = 323141, upload-time = "2025-05-14T21:05:53.411Z" },
]

[[package]]
name = "greenlet"
version = "3.2.2"
source = { registry = "https://pypi.org/simple" }
sdist = { url = "https://files.pythonhosted.org/packages/34/c1/a82edae11d46c0d83481aacaa1e578fea21d94a1ef400afd734d47ad95ad/greenlet-3.2.2.tar.gz", hash = "sha256:ad053d34421a2debba45aa3cc39acf454acbcd025b3fc1a9f8a0dee237abd485", size = 185797, upload-time = "2025-05-09T19:47:35.066Z" }
wheels = [
    { url = "https://files.pythonhosted.org/packages/89/30/97b49779fff8601af20972a62cc4af0c497c1504dfbb3e93be218e093f21/greenlet-3.2.2-cp313-cp313-macosx_11_0_universal2.whl", hash = "sha256:3ab7194ee290302ca15449f601036007873028712e92ca15fc76597a0aeb4c59", size = 269150, upload-time = "2025-05-09T14:50:30.784Z" },
    { url = "https://files.pythonhosted.org/packages/21/30/877245def4220f684bc2e01df1c2e782c164e84b32e07373992f14a2d107/greenlet-3.2.2-cp313-cp313-manylinux_2_17_aarch64.manylinux2014_aarch64.whl", hash = "sha256:2dc5c43bb65ec3669452af0ab10729e8fdc17f87a1f2ad7ec65d4aaaefabf6bf", size = 637381, upload-time = "2025-05-09T15:24:12.893Z" },
    { url = "https://files.pythonhosted.org/packages/8e/16/adf937908e1f913856b5371c1d8bdaef5f58f251d714085abeea73ecc471/greenlet-3.2.2-cp313-cp313-manylinux_2_17_ppc64le.manylinux2014_ppc64le.whl", hash = "sha256:decb0658ec19e5c1f519faa9a160c0fc85a41a7e6654b3ce1b44b939f8bf1325", size = 651427, upload-time = "2025-05-09T15:24:51.074Z" },
    { url = "https://files.pythonhosted.org/packages/ad/49/6d79f58fa695b618654adac64e56aff2eeb13344dc28259af8f505662bb1/greenlet-3.2.2-cp313-cp313-manylinux_2_17_s390x.manylinux2014_s390x.whl", hash = "sha256:6fadd183186db360b61cb34e81117a096bff91c072929cd1b529eb20dd46e6c5", size = 645795, upload-time = "2025-05-09T15:29:26.673Z" },
    { url = "https://files.pythonhosted.org/packages/5a/e6/28ed5cb929c6b2f001e96b1d0698c622976cd8f1e41fe7ebc047fa7c6dd4/greenlet-3.2.2-cp313-cp313-manylinux_2_17_x86_64.manylinux2014_x86_64.whl", hash = "sha256:1919cbdc1c53ef739c94cf2985056bcc0838c1f217b57647cbf4578576c63825", size = 648398, upload-time = "2025-05-09T14:53:36.61Z" },
    { url = "https://files.pythonhosted.org/packages/9d/70/b200194e25ae86bc57077f695b6cc47ee3118becf54130c5514456cf8dac/greenlet-3.2.2-cp313-cp313-manylinux_2_24_x86_64.manylinux_2_28_x86_64.whl", hash = "sha256:3885f85b61798f4192d544aac7b25a04ece5fe2704670b4ab73c2d2c14ab740d", size = 606795, upload-time = "2025-05-09T14:53:47.039Z" },
    { url = "https://files.pythonhosted.org/packages/f8/c8/ba1def67513a941154ed8f9477ae6e5a03f645be6b507d3930f72ed508d3/greenlet-3.2.2-cp313-cp313-musllinux_1_1_aarch64.whl", hash = "sha256:85f3e248507125bf4af607a26fd6cb8578776197bd4b66e35229cdf5acf1dfbf", size = 1117976, upload-time = "2025-05-09T15:27:06.542Z" },
    { url = "https://files.pythonhosted.org/packages/c3/30/d0e88c1cfcc1b3331d63c2b54a0a3a4a950ef202fb8b92e772ca714a9221/greenlet-3.2.2-cp313-cp313-musllinux_1_1_x86_64.whl", hash = "sha256:1e76106b6fc55fa3d6fe1c527f95ee65e324a13b62e243f77b48317346559708", size = 1145509, upload-time = "2025-05-09T14:54:02.223Z" },
    { url = "https://files.pythonhosted.org/packages/90/2e/59d6491834b6e289051b252cf4776d16da51c7c6ca6a87ff97e3a50aa0cd/greenlet-3.2.2-cp313-cp313-win_amd64.whl", hash = "sha256:fe46d4f8e94e637634d54477b0cfabcf93c53f29eedcbdeecaf2af32029b4421", size = 296023, upload-time = "2025-05-09T14:53:24.157Z" },
    { url = "https://files.pythonhosted.org/packages/65/66/8a73aace5a5335a1cba56d0da71b7bd93e450f17d372c5b7c5fa547557e9/greenlet-3.2.2-cp313-cp313t-manylinux_2_17_aarch64.manylinux2014_aarch64.whl", hash = "sha256:ba30e88607fb6990544d84caf3c706c4b48f629e18853fc6a646f82db9629418", size = 629911, upload-time = "2025-05-09T15:24:22.376Z" },
    { url = "https://files.pythonhosted.org/packages/48/08/c8b8ebac4e0c95dcc68ec99198842e7db53eda4ab3fb0a4e785690883991/greenlet-3.2.2-cp313-cp313t-manylinux_2_17_ppc64le.manylinux2014_ppc64le.whl", hash = "sha256:055916fafad3e3388d27dd68517478933a97edc2fc54ae79d3bec827de2c64c4", size = 635251, upload-time = "2025-05-09T15:24:52.205Z" },
    { url = "https://files.pythonhosted.org/packages/37/26/7db30868f73e86b9125264d2959acabea132b444b88185ba5c462cb8e571/greenlet-3.2.2-cp313-cp313t-manylinux_2_17_s390x.manylinux2014_s390x.whl", hash = "sha256:2593283bf81ca37d27d110956b79e8723f9aa50c4bcdc29d3c0543d4743d2763", size = 632620, upload-time = "2025-05-09T15:29:28.051Z" },
    { url = "https://files.pythonhosted.org/packages/10/ec/718a3bd56249e729016b0b69bee4adea0dfccf6ca43d147ef3b21edbca16/greenlet-3.2.2-cp313-cp313t-manylinux_2_17_x86_64.manylinux2014_x86_64.whl", hash = "sha256:89c69e9a10670eb7a66b8cef6354c24671ba241f46152dd3eed447f79c29fb5b", size = 628851, upload-time = "2025-05-09T14:53:38.472Z" },
    { url = "https://files.pythonhosted.org/packages/9b/9d/d1c79286a76bc62ccdc1387291464af16a4204ea717f24e77b0acd623b99/greenlet-3.2.2-cp313-cp313t-manylinux_2_24_x86_64.manylinux_2_28_x86_64.whl", hash = "sha256:02a98600899ca1ca5d3a2590974c9e3ec259503b2d6ba6527605fcd74e08e207", size = 593718, upload-time = "2025-05-09T14:53:48.313Z" },
    { url = "https://files.pythonhosted.org/packages/cd/41/96ba2bf948f67b245784cd294b84e3d17933597dffd3acdb367a210d1949/greenlet-3.2.2-cp313-cp313t-musllinux_1_1_aarch64.whl", hash = "sha256:b50a8c5c162469c3209e5ec92ee4f95c8231b11db6a04db09bbe338176723bb8", size = 1105752, upload-time = "2025-05-09T15:27:08.217Z" },
    { url = "https://files.pythonhosted.org/packages/68/3b/3b97f9d33c1f2eb081759da62bd6162159db260f602f048bc2f36b4c453e/greenlet-3.2.2-cp313-cp313t-musllinux_1_1_x86_64.whl", hash = "sha256:45f9f4853fb4cc46783085261c9ec4706628f3b57de3e68bae03e8f8b3c0de51", size = 1125170, upload-time = "2025-05-09T14:54:04.082Z" },
    { url = "https://files.pythonhosted.org/packages/31/df/b7d17d66c8d0f578d2885a3d8f565e9e4725eacc9d3fdc946d0031c055c4/greenlet-3.2.2-cp314-cp314-macosx_11_0_universal2.whl", hash = "sha256:9ea5231428af34226c05f927e16fc7f6fa5e39e3ad3cd24ffa48ba53a47f4240", size = 269899, upload-time = "2025-05-09T14:54:01.581Z" },
]

[[package]]
name = "griffe"
version = "1.7.3"
source = { registry = "https://pypi.org/simple" }
dependencies = [
    { name = "colorama" },
]
sdist = { url = "https://files.pythonhosted.org/packages/a9/3e/5aa9a61f7c3c47b0b52a1d930302992229d191bf4bc76447b324b731510a/griffe-1.7.3.tar.gz", hash = "sha256:52ee893c6a3a968b639ace8015bec9d36594961e156e23315c8e8e51401fa50b", size = 395137, upload-time = "2025-04-23T11:29:09.147Z" }
wheels = [
    { url = "https://files.pythonhosted.org/packages/58/c6/5c20af38c2a57c15d87f7f38bee77d63c1d2a3689f74fefaf35915dd12b2/griffe-1.7.3-py3-none-any.whl", hash = "sha256:c6b3ee30c2f0f17f30bcdef5068d6ab7a2a4f1b8bf1a3e74b56fffd21e1c5f75", size = 129303, upload-time = "2025-04-23T11:29:07.145Z" },
]

[[package]]
name = "groovy"
version = "0.1.2"
source = { registry = "https://pypi.org/simple" }
sdist = { url = "https://files.pythonhosted.org/packages/52/36/bbdede67400277bef33d3ec0e6a31750da972c469f75966b4930c753218f/groovy-0.1.2.tar.gz", hash = "sha256:25c1dc09b3f9d7e292458aa762c6beb96ea037071bf5e917fc81fb78d2231083", size = 17325, upload-time = "2025-02-28T20:24:56.068Z" }
wheels = [
    { url = "https://files.pythonhosted.org/packages/28/27/3d6dcadc8a3214d8522c1e7f6a19554e33659be44546d44a2f7572ac7d2a/groovy-0.1.2-py3-none-any.whl", hash = "sha256:7f7975bab18c729a257a8b1ae9dcd70b7cafb1720481beae47719af57c35fa64", size = 14090, upload-time = "2025-02-28T20:24:55.152Z" },
]

[[package]]
name = "grpcio"
version = "1.71.0"
source = { registry = "https://pypi.org/simple" }
sdist = { url = "https://files.pythonhosted.org/packages/1c/95/aa11fc09a85d91fbc7dd405dcb2a1e0256989d67bf89fa65ae24b3ba105a/grpcio-1.71.0.tar.gz", hash = "sha256:2b85f7820475ad3edec209d3d89a7909ada16caab05d3f2e08a7e8ae3200a55c", size = 12549828, upload-time = "2025-03-10T19:28:49.203Z" }
wheels = [
    { url = "https://files.pythonhosted.org/packages/04/dd/b00cbb45400d06b26126dcfdbdb34bb6c4f28c3ebbd7aea8228679103ef6/grpcio-1.71.0-cp313-cp313-linux_armv7l.whl", hash = "sha256:cebc1b34ba40a312ab480ccdb396ff3c529377a2fce72c45a741f7215bfe8379", size = 5184138, upload-time = "2025-03-10T19:25:15.101Z" },
    { url = "https://files.pythonhosted.org/packages/ed/0a/4651215983d590ef53aac40ba0e29dda941a02b097892c44fa3357e706e5/grpcio-1.71.0-cp313-cp313-macosx_10_14_universal2.whl", hash = "sha256:85da336e3649a3d2171e82f696b5cad2c6231fdd5bad52616476235681bee5b3", size = 11310747, upload-time = "2025-03-10T19:25:17.201Z" },
    { url = "https://files.pythonhosted.org/packages/57/a3/149615b247f321e13f60aa512d3509d4215173bdb982c9098d78484de216/grpcio-1.71.0-cp313-cp313-manylinux_2_17_aarch64.whl", hash = "sha256:f9a412f55bb6e8f3bb000e020dbc1e709627dcb3a56f6431fa7076b4c1aab0db", size = 5653991, upload-time = "2025-03-10T19:25:20.39Z" },
    { url = "https://files.pythonhosted.org/packages/ca/56/29432a3e8d951b5e4e520a40cd93bebaa824a14033ea8e65b0ece1da6167/grpcio-1.71.0-cp313-cp313-manylinux_2_17_i686.manylinux2014_i686.whl", hash = "sha256:47be9584729534660416f6d2a3108aaeac1122f6b5bdbf9fd823e11fe6fbaa29", size = 6312781, upload-time = "2025-03-10T19:25:22.823Z" },
    { url = "https://files.pythonhosted.org/packages/a3/f8/286e81a62964ceb6ac10b10925261d4871a762d2a763fbf354115f9afc98/grpcio-1.71.0-cp313-cp313-manylinux_2_17_x86_64.manylinux2014_x86_64.whl", hash = "sha256:7c9c80ac6091c916db81131d50926a93ab162a7e97e4428ffc186b6e80d6dda4", size = 5910479, upload-time = "2025-03-10T19:25:24.828Z" },
    { url = "https://files.pythonhosted.org/packages/35/67/d1febb49ec0f599b9e6d4d0d44c2d4afdbed9c3e80deb7587ec788fcf252/grpcio-1.71.0-cp313-cp313-musllinux_1_1_aarch64.whl", hash = "sha256:789d5e2a3a15419374b7b45cd680b1e83bbc1e52b9086e49308e2c0b5bbae6e3", size = 6013262, upload-time = "2025-03-10T19:25:26.987Z" },
    { url = "https://files.pythonhosted.org/packages/a1/04/f9ceda11755f0104a075ad7163fc0d96e2e3a9fe25ef38adfc74c5790daf/grpcio-1.71.0-cp313-cp313-musllinux_1_1_i686.whl", hash = "sha256:1be857615e26a86d7363e8a163fade914595c81fec962b3d514a4b1e8760467b", size = 6643356, upload-time = "2025-03-10T19:25:29.606Z" },
    { url = "https://files.pythonhosted.org/packages/fb/ce/236dbc3dc77cf9a9242adcf1f62538734ad64727fabf39e1346ad4bd5c75/grpcio-1.71.0-cp313-cp313-musllinux_1_1_x86_64.whl", hash = "sha256:a76d39b5fafd79ed604c4be0a869ec3581a172a707e2a8d7a4858cb05a5a7637", size = 6186564, upload-time = "2025-03-10T19:25:31.537Z" },
    { url = "https://files.pythonhosted.org/packages/10/fd/b3348fce9dd4280e221f513dd54024e765b21c348bc475516672da4218e9/grpcio-1.71.0-cp313-cp313-win32.whl", hash = "sha256:74258dce215cb1995083daa17b379a1a5a87d275387b7ffe137f1d5131e2cfbb", size = 3601890, upload-time = "2025-03-10T19:25:33.421Z" },
    { url = "https://files.pythonhosted.org/packages/be/f8/db5d5f3fc7e296166286c2a397836b8b042f7ad1e11028d82b061701f0f7/grpcio-1.71.0-cp313-cp313-win_amd64.whl", hash = "sha256:22c3bc8d488c039a199f7a003a38cb7635db6656fa96437a8accde8322ce2366", size = 4273308, upload-time = "2025-03-10T19:25:35.79Z" },
]

[[package]]
name = "h11"
version = "0.16.0"
source = { registry = "https://pypi.org/simple" }
sdist = { url = "https://files.pythonhosted.org/packages/01/ee/02a2c011bdab74c6fb3c75474d40b3052059d95df7e73351460c8588d963/h11-0.16.0.tar.gz", hash = "sha256:4e35b956cf45792e4caa5885e69fba00bdbc6ffafbfa020300e549b208ee5ff1", size = 101250, upload-time = "2025-04-24T03:35:25.427Z" }
wheels = [
    { url = "https://files.pythonhosted.org/packages/04/4b/29cac41a4d98d144bf5f6d33995617b185d14b22401f75ca86f384e87ff1/h11-0.16.0-py3-none-any.whl", hash = "sha256:63cf8bbe7522de3bf65932fda1d9c2772064ffb3dae62d55932da54b31cb6c86", size = 37515, upload-time = "2025-04-24T03:35:24.344Z" },
]

[[package]]
name = "h2"
version = "4.2.0"
source = { registry = "https://pypi.org/simple" }
dependencies = [
    { name = "hpack" },
    { name = "hyperframe" },
]
sdist = { url = "https://files.pythonhosted.org/packages/1b/38/d7f80fd13e6582fb8e0df8c9a653dcc02b03ca34f4d72f34869298c5baf8/h2-4.2.0.tar.gz", hash = "sha256:c8a52129695e88b1a0578d8d2cc6842bbd79128ac685463b887ee278126ad01f", size = 2150682, upload-time = "2025-02-02T07:43:51.815Z" }
wheels = [
    { url = "https://files.pythonhosted.org/packages/d0/9e/984486f2d0a0bd2b024bf4bc1c62688fcafa9e61991f041fb0e2def4a982/h2-4.2.0-py3-none-any.whl", hash = "sha256:479a53ad425bb29af087f3458a61d30780bc818e4ebcf01f0b536ba916462ed0", size = 60957, upload-time = "2025-02-01T11:02:26.481Z" },
]

[[package]]
name = "hpack"
version = "4.1.0"
source = { registry = "https://pypi.org/simple" }
sdist = { url = "https://files.pythonhosted.org/packages/2c/48/71de9ed269fdae9c8057e5a4c0aa7402e8bb16f2c6e90b3aa53327b113f8/hpack-4.1.0.tar.gz", hash = "sha256:ec5eca154f7056aa06f196a557655c5b009b382873ac8d1e66e79e87535f1dca", size = 51276, upload-time = "2025-01-22T21:44:58.347Z" }
wheels = [
    { url = "https://files.pythonhosted.org/packages/07/c6/80c95b1b2b94682a72cbdbfb85b81ae2daffa4291fbfa1b1464502ede10d/hpack-4.1.0-py3-none-any.whl", hash = "sha256:157ac792668d995c657d93111f46b4535ed114f0c9c8d672271bbec7eae1b496", size = 34357, upload-time = "2025-01-22T21:44:56.92Z" },
]

[[package]]
name = "httpcore"
version = "1.0.9"
source = { registry = "https://pypi.org/simple" }
dependencies = [
    { name = "certifi" },
    { name = "h11" },
]
sdist = { url = "https://files.pythonhosted.org/packages/06/94/82699a10bca87a5556c9c59b5963f2d039dbd239f25bc2a63907a05a14cb/httpcore-1.0.9.tar.gz", hash = "sha256:6e34463af53fd2ab5d807f399a9b45ea31c3dfa2276f15a2c3f00afff6e176e8", size = 85484, upload-time = "2025-04-24T22:06:22.219Z" }
wheels = [
    { url = "https://files.pythonhosted.org/packages/7e/f5/f66802a942d491edb555dd61e3a9961140fd64c90bce1eafd741609d334d/httpcore-1.0.9-py3-none-any.whl", hash = "sha256:2d400746a40668fc9dec9810239072b40b4484b640a8c38fd654a024c7a1bf55", size = 78784, upload-time = "2025-04-24T22:06:20.566Z" },
]

[[package]]
name = "httpx"
version = "0.28.1"
source = { registry = "https://pypi.org/simple" }
dependencies = [
    { name = "anyio" },
    { name = "certifi" },
    { name = "httpcore" },
    { name = "idna" },
]
sdist = { url = "https://files.pythonhosted.org/packages/b1/df/48c586a5fe32a0f01324ee087459e112ebb7224f646c0b5023f5e79e9956/httpx-0.28.1.tar.gz", hash = "sha256:75e98c5f16b0f35b567856f597f06ff2270a374470a5c2392242528e3e3e42fc", size = 141406, upload-time = "2024-12-06T15:37:23.222Z" }
wheels = [
    { url = "https://files.pythonhosted.org/packages/2a/39/e50c7c3a983047577ee07d2a9e53faf5a69493943ec3f6a384bdc792deb2/httpx-0.28.1-py3-none-any.whl", hash = "sha256:d909fcccc110f8c7faf814ca82a9a4d816bc5a6dbfea25d6591d6985b8ba59ad", size = 73517, upload-time = "2024-12-06T15:37:21.509Z" },
]

[package.optional-dependencies]
http2 = [
    { name = "h2" },
]

[[package]]
name = "httpx-sse"
version = "0.4.0"
source = { registry = "https://pypi.org/simple" }
sdist = { url = "https://files.pythonhosted.org/packages/4c/60/8f4281fa9bbf3c8034fd54c0e7412e66edbab6bc74c4996bd616f8d0406e/httpx-sse-0.4.0.tar.gz", hash = "sha256:1e81a3a3070ce322add1d3529ed42eb5f70817f45ed6ec915ab753f961139721", size = 12624, upload-time = "2023-12-22T08:01:21.083Z" }
wheels = [
    { url = "https://files.pythonhosted.org/packages/e1/9b/a181f281f65d776426002f330c31849b86b31fc9d848db62e16f03ff739f/httpx_sse-0.4.0-py3-none-any.whl", hash = "sha256:f329af6eae57eaa2bdfd962b42524764af68075ea87370a2de920af5341e318f", size = 7819, upload-time = "2023-12-22T08:01:19.89Z" },
]

[[package]]
name = "huggingface-hub"
version = "0.31.2"
source = { registry = "https://pypi.org/simple" }
dependencies = [
    { name = "filelock" },
    { name = "fsspec" },
    { name = "packaging" },
    { name = "pyyaml" },
    { name = "requests" },
    { name = "tqdm" },
    { name = "typing-extensions" },
]
sdist = { url = "https://files.pythonhosted.org/packages/3b/7b/09ab792c463975fcd0a81f459b5e900057dabbbc274ff253bb28d58ebfce/huggingface_hub-0.31.2.tar.gz", hash = "sha256:7053561376ed7f6ffdaecf09cc54d70dc784ac6315fa4bb9b93e19662b029675", size = 403025, upload-time = "2025-05-13T09:45:43.617Z" }
wheels = [
    { url = "https://files.pythonhosted.org/packages/83/81/a8fd9c226f7e3bc8918f1e456131717cb38e93f18ccc109bf3c8471e464f/huggingface_hub-0.31.2-py3-none-any.whl", hash = "sha256:8138cd52aa2326b4429bb00a4a1ba8538346b7b8a808cdce30acb6f1f1bdaeec", size = 484230, upload-time = "2025-05-13T09:45:41.977Z" },
]

[[package]]
name = "hyperframe"
version = "6.1.0"
source = { registry = "https://pypi.org/simple" }
sdist = { url = "https://files.pythonhosted.org/packages/02/e7/94f8232d4a74cc99514c13a9f995811485a6903d48e5d952771ef6322e30/hyperframe-6.1.0.tar.gz", hash = "sha256:f630908a00854a7adeabd6382b43923a4c4cd4b821fcb527e6ab9e15382a3b08", size = 26566, upload-time = "2025-01-22T21:41:49.302Z" }
wheels = [
    { url = "https://files.pythonhosted.org/packages/48/30/47d0bf6072f7252e6521f3447ccfa40b421b6824517f82854703d0f5a98b/hyperframe-6.1.0-py3-none-any.whl", hash = "sha256:b03380493a519fce58ea5af42e4a42317bf9bd425596f7a0835ffce80f1a42e5", size = 13007, upload-time = "2025-01-22T21:41:47.295Z" },
]

[[package]]
name = "idna"
version = "3.10"
source = { registry = "https://pypi.org/simple" }
sdist = { url = "https://files.pythonhosted.org/packages/f1/70/7703c29685631f5a7590aa73f1f1d3fa9a380e654b86af429e0934a32f7d/idna-3.10.tar.gz", hash = "sha256:12f65c9b470abda6dc35cf8e63cc574b1c52b11df2c86030af0ac09b01b13ea9", size = 190490, upload-time = "2024-09-15T18:07:39.745Z" }
wheels = [
    { url = "https://files.pythonhosted.org/packages/76/c6/c88e154df9c4e1a2a66ccf0005a88dfb2650c1dffb6f5ce603dfbd452ce3/idna-3.10-py3-none-any.whl", hash = "sha256:946d195a0d259cbba61165e88e65941f16e9b36ea6ddb97f00452bae8b1287d3", size = 70442, upload-time = "2024-09-15T18:07:37.964Z" },
]

[[package]]
name = "importlib-metadata"
version = "8.6.1"
source = { registry = "https://pypi.org/simple" }
dependencies = [
    { name = "zipp" },
]
sdist = { url = "https://files.pythonhosted.org/packages/33/08/c1395a292bb23fd03bdf572a1357c5a733d3eecbab877641ceacab23db6e/importlib_metadata-8.6.1.tar.gz", hash = "sha256:310b41d755445d74569f993ccfc22838295d9fe005425094fad953d7f15c8580", size = 55767, upload-time = "2025-01-20T22:21:30.429Z" }
wheels = [
    { url = "https://files.pythonhosted.org/packages/79/9d/0fb148dc4d6fa4a7dd1d8378168d9b4cd8d4560a6fbf6f0121c5fc34eb68/importlib_metadata-8.6.1-py3-none-any.whl", hash = "sha256:02a89390c1e15fdfdc0d7c6b25cb3e62650d0494005c97d6f148bf5b9787525e", size = 26971, upload-time = "2025-01-20T22:21:29.177Z" },
]

[[package]]
name = "inquirer"
version = "3.4.0"
source = { registry = "https://pypi.org/simple" }
dependencies = [
    { name = "blessed" },
    { name = "editor" },
    { name = "readchar" },
]
sdist = { url = "https://files.pythonhosted.org/packages/f3/06/ef91eb8f3feafb736aa33dcb278fc9555d17861aa571b684715d095db24d/inquirer-3.4.0.tar.gz", hash = "sha256:8edc99c076386ee2d2204e5e3653c2488244e82cb197b2d498b3c1b5ffb25d0b", size = 14472, upload-time = "2024-08-12T12:03:43.83Z" }
wheels = [
    { url = "https://files.pythonhosted.org/packages/a4/b2/be907c8c0f8303bc4b10089f5470014c3bf3521e9b8d3decf3037fd94725/inquirer-3.4.0-py3-none-any.whl", hash = "sha256:bb0ec93c833e4ce7b51b98b1644b0a4d2bb39755c39787f6a504e4fee7a11b60", size = 18077, upload-time = "2024-08-12T12:03:41.589Z" },
]

[[package]]
name = "jinja2"
version = "3.1.6"
source = { registry = "https://pypi.org/simple" }
dependencies = [
    { name = "markupsafe" },
]
sdist = { url = "https://files.pythonhosted.org/packages/df/bf/f7da0350254c0ed7c72f3e33cef02e048281fec7ecec5f032d4aac52226b/jinja2-3.1.6.tar.gz", hash = "sha256:0137fb05990d35f1275a587e9aee6d56da821fc83491a0fb838183be43f66d6d", size = 245115, upload-time = "2025-03-05T20:05:02.478Z" }
wheels = [
    { url = "https://files.pythonhosted.org/packages/62/a1/3d680cbfd5f4b8f15abc1d571870c5fc3e594bb582bc3b64ea099db13e56/jinja2-3.1.6-py3-none-any.whl", hash = "sha256:85ece4451f492d0c13c5dd7c13a64681a86afae63a5f347908daf103ce6d2f67", size = 134899, upload-time = "2025-03-05T20:05:00.369Z" },
]

[[package]]
name = "jinxed"
version = "1.3.0"
source = { registry = "https://pypi.org/simple" }
dependencies = [
    { name = "ansicon", marker = "sys_platform == 'win32'" },
]
sdist = { url = "https://files.pythonhosted.org/packages/20/d0/59b2b80e7a52d255f9e0ad040d2e826342d05580c4b1d7d7747cfb8db731/jinxed-1.3.0.tar.gz", hash = "sha256:1593124b18a41b7a3da3b078471442e51dbad3d77b4d4f2b0c26ab6f7d660dbf", size = 80981, upload-time = "2024-07-31T22:39:18.854Z" }
wheels = [
    { url = "https://files.pythonhosted.org/packages/27/e3/0e0014d6ab159d48189e92044ace13b1e1fe9aa3024ba9f4e8cf172aa7c2/jinxed-1.3.0-py2.py3-none-any.whl", hash = "sha256:b993189f39dc2d7504d802152671535b06d380b26d78070559551cbf92df4fc5", size = 33085, upload-time = "2024-07-31T22:39:17.426Z" },
]

[[package]]
name = "jiter"
version = "0.9.0"
source = { registry = "https://pypi.org/simple" }
sdist = { url = "https://files.pythonhosted.org/packages/1e/c2/e4562507f52f0af7036da125bb699602ead37a2332af0788f8e0a3417f36/jiter-0.9.0.tar.gz", hash = "sha256:aadba0964deb424daa24492abc3d229c60c4a31bfee205aedbf1acc7639d7893", size = 162604, upload-time = "2025-03-10T21:37:03.278Z" }
wheels = [
    { url = "https://files.pythonhosted.org/packages/e7/1b/4cd165c362e8f2f520fdb43245e2b414f42a255921248b4f8b9c8d871ff1/jiter-0.9.0-cp313-cp313-macosx_10_12_x86_64.whl", hash = "sha256:2764891d3f3e8b18dce2cff24949153ee30c9239da7c00f032511091ba688ff7", size = 308197, upload-time = "2025-03-10T21:36:03.828Z" },
    { url = "https://files.pythonhosted.org/packages/13/aa/7a890dfe29c84c9a82064a9fe36079c7c0309c91b70c380dc138f9bea44a/jiter-0.9.0-cp313-cp313-macosx_11_0_arm64.whl", hash = "sha256:387b22fbfd7a62418d5212b4638026d01723761c75c1c8232a8b8c37c2f1003b", size = 318160, upload-time = "2025-03-10T21:36:05.281Z" },
    { url = "https://files.pythonhosted.org/packages/6a/38/5888b43fc01102f733f085673c4f0be5a298f69808ec63de55051754e390/jiter-0.9.0-cp313-cp313-manylinux_2_17_aarch64.manylinux2014_aarch64.whl", hash = "sha256:40d8da8629ccae3606c61d9184970423655fb4e33d03330bcdfe52d234d32f69", size = 341259, upload-time = "2025-03-10T21:36:06.716Z" },
    { url = "https://files.pythonhosted.org/packages/3d/5e/bbdbb63305bcc01006de683b6228cd061458b9b7bb9b8d9bc348a58e5dc2/jiter-0.9.0-cp313-cp313-manylinux_2_17_armv7l.manylinux2014_armv7l.whl", hash = "sha256:a1be73d8982bdc278b7b9377426a4b44ceb5c7952073dd7488e4ae96b88e1103", size = 363730, upload-time = "2025-03-10T21:36:08.138Z" },
    { url = "https://files.pythonhosted.org/packages/75/85/53a3edc616992fe4af6814c25f91ee3b1e22f7678e979b6ea82d3bc0667e/jiter-0.9.0-cp313-cp313-manylinux_2_17_ppc64le.manylinux2014_ppc64le.whl", hash = "sha256:2228eaaaa111ec54b9e89f7481bffb3972e9059301a878d085b2b449fbbde635", size = 405126, upload-time = "2025-03-10T21:36:10.934Z" },
    { url = "https://files.pythonhosted.org/packages/ae/b3/1ee26b12b2693bd3f0b71d3188e4e5d817b12e3c630a09e099e0a89e28fa/jiter-0.9.0-cp313-cp313-manylinux_2_17_s390x.manylinux2014_s390x.whl", hash = "sha256:11509bfecbc319459647d4ac3fd391d26fdf530dad00c13c4dadabf5b81f01a4", size = 393668, upload-time = "2025-03-10T21:36:12.468Z" },
    { url = "https://files.pythonhosted.org/packages/11/87/e084ce261950c1861773ab534d49127d1517b629478304d328493f980791/jiter-0.9.0-cp313-cp313-manylinux_2_17_x86_64.manylinux2014_x86_64.whl", hash = "sha256:3f22238da568be8bbd8e0650e12feeb2cfea15eda4f9fc271d3b362a4fa0604d", size = 352350, upload-time = "2025-03-10T21:36:14.148Z" },
    { url = "https://files.pythonhosted.org/packages/f0/06/7dca84b04987e9df563610aa0bc154ea176e50358af532ab40ffb87434df/jiter-0.9.0-cp313-cp313-manylinux_2_5_i686.manylinux1_i686.whl", hash = "sha256:17f5d55eb856597607562257c8e36c42bc87f16bef52ef7129b7da11afc779f3", size = 384204, upload-time = "2025-03-10T21:36:15.545Z" },
    { url = "https://files.pythonhosted.org/packages/16/2f/82e1c6020db72f397dd070eec0c85ebc4df7c88967bc86d3ce9864148f28/jiter-0.9.0-cp313-cp313-musllinux_1_1_aarch64.whl", hash = "sha256:6a99bed9fbb02f5bed416d137944419a69aa4c423e44189bc49718859ea83bc5", size = 520322, upload-time = "2025-03-10T21:36:17.016Z" },
    { url = "https://files.pythonhosted.org/packages/36/fd/4f0cd3abe83ce208991ca61e7e5df915aa35b67f1c0633eb7cf2f2e88ec7/jiter-0.9.0-cp313-cp313-musllinux_1_1_x86_64.whl", hash = "sha256:e057adb0cd1bd39606100be0eafe742de2de88c79df632955b9ab53a086b3c8d", size = 512184, upload-time = "2025-03-10T21:36:18.47Z" },
    { url = "https://files.pythonhosted.org/packages/a0/3c/8a56f6d547731a0b4410a2d9d16bf39c861046f91f57c98f7cab3d2aa9ce/jiter-0.9.0-cp313-cp313-win32.whl", hash = "sha256:f7e6850991f3940f62d387ccfa54d1a92bd4bb9f89690b53aea36b4364bcab53", size = 206504, upload-time = "2025-03-10T21:36:19.809Z" },
    { url = "https://files.pythonhosted.org/packages/f4/1c/0c996fd90639acda75ed7fa698ee5fd7d80243057185dc2f63d4c1c9f6b9/jiter-0.9.0-cp313-cp313-win_amd64.whl", hash = "sha256:c8ae3bf27cd1ac5e6e8b7a27487bf3ab5f82318211ec2e1346a5b058756361f7", size = 204943, upload-time = "2025-03-10T21:36:21.536Z" },
    { url = "https://files.pythonhosted.org/packages/78/0f/77a63ca7aa5fed9a1b9135af57e190d905bcd3702b36aca46a01090d39ad/jiter-0.9.0-cp313-cp313t-macosx_11_0_arm64.whl", hash = "sha256:f0b2827fb88dda2cbecbbc3e596ef08d69bda06c6f57930aec8e79505dc17001", size = 317281, upload-time = "2025-03-10T21:36:22.959Z" },
    { url = "https://files.pythonhosted.org/packages/f9/39/a3a1571712c2bf6ec4c657f0d66da114a63a2e32b7e4eb8e0b83295ee034/jiter-0.9.0-cp313-cp313t-manylinux_2_17_x86_64.manylinux2014_x86_64.whl", hash = "sha256:062b756ceb1d40b0b28f326cba26cfd575a4918415b036464a52f08632731e5a", size = 350273, upload-time = "2025-03-10T21:36:24.414Z" },
    { url = "https://files.pythonhosted.org/packages/ee/47/3729f00f35a696e68da15d64eb9283c330e776f3b5789bac7f2c0c4df209/jiter-0.9.0-cp313-cp313t-win_amd64.whl", hash = "sha256:6f7838bc467ab7e8ef9f387bd6de195c43bad82a569c1699cb822f6609dd4cdf", size = 206867, upload-time = "2025-03-10T21:36:25.843Z" },
]

[[package]]
name = "json-repair"
version = "0.39.1"
source = { registry = "https://pypi.org/simple" }
sdist = { url = "https://files.pythonhosted.org/packages/95/60/6d1599bc01070d9fe3840d245ae80fd24b981c732d962842825ce7a9fde6/json_repair-0.39.1.tar.gz", hash = "sha256:e90a489f247e1a8fc86612a5c719872a3dbf9cbaffd6d55f238ec571a77740fa", size = 30040, upload-time = "2025-02-23T11:26:13.834Z" }
wheels = [
    { url = "https://files.pythonhosted.org/packages/ff/b9/2e445481555422b907dab468b53574bc1e995099ca1a1201d0d876ca05e9/json_repair-0.39.1-py3-none-any.whl", hash = "sha256:3001409a2f319249f13e13d6c622117a5b70ea7e0c6f43864a0233cdffc3a599", size = 20686, upload-time = "2025-02-23T11:26:12.582Z" },
]

[[package]]
name = "jsonpatch"
version = "1.33"
source = { registry = "https://pypi.org/simple" }
dependencies = [
    { name = "jsonpointer" },
]
sdist = { url = "https://files.pythonhosted.org/packages/42/78/18813351fe5d63acad16aec57f94ec2b70a09e53ca98145589e185423873/jsonpatch-1.33.tar.gz", hash = "sha256:9fcd4009c41e6d12348b4a0ff2563ba56a2923a7dfee731d004e212e1ee5030c", size = 21699, upload-time = "2023-06-26T12:07:29.144Z" }
wheels = [
    { url = "https://files.pythonhosted.org/packages/73/07/02e16ed01e04a374e644b575638ec7987ae846d25ad97bcc9945a3ee4b0e/jsonpatch-1.33-py2.py3-none-any.whl", hash = "sha256:0ae28c0cd062bbd8b8ecc26d7d164fbbea9652a1a3693f3b956c1eae5145dade", size = 12898, upload-time = "2023-06-16T21:01:28.466Z" },
]

[[package]]
name = "jsonpointer"
version = "3.0.0"
source = { registry = "https://pypi.org/simple" }
sdist = { url = "https://files.pythonhosted.org/packages/6a/0a/eebeb1fa92507ea94016a2a790b93c2ae41a7e18778f85471dc54475ed25/jsonpointer-3.0.0.tar.gz", hash = "sha256:2b2d729f2091522d61c3b31f82e11870f60b68f43fbc705cb76bf4b832af59ef", size = 9114, upload-time = "2024-06-10T19:24:42.462Z" }
wheels = [
    { url = "https://files.pythonhosted.org/packages/71/92/5e77f98553e9e75130c78900d000368476aed74276eb8ae8796f65f00918/jsonpointer-3.0.0-py2.py3-none-any.whl", hash = "sha256:13e088adc14fca8b6aa8177c044e12701e6ad4b28ff10e65f2267a90109c9942", size = 7595, upload-time = "2024-06-10T19:24:40.698Z" },
]

[[package]]
name = "langchain"
version = "0.3.25"
source = { registry = "https://pypi.org/simple" }
dependencies = [
    { name = "langchain-core" },
    { name = "langchain-text-splitters" },
    { name = "langsmith" },
    { name = "pydantic" },
    { name = "pyyaml" },
    { name = "requests" },
    { name = "sqlalchemy" },
]
sdist = { url = "https://files.pythonhosted.org/packages/fc/f9/a256609096a9fc7a1b3a6300a97000091efabdf21555a97988f93d4d9258/langchain-0.3.25.tar.gz", hash = "sha256:a1d72aa39546a23db08492d7228464af35c9ee83379945535ceef877340d2a3a", size = 10225045, upload-time = "2025-05-02T18:39:04.353Z" }
wheels = [
    { url = "https://files.pythonhosted.org/packages/ed/5c/5c0be747261e1f8129b875fa3bfea736bc5fe17652f9d5e15ca118571b6f/langchain-0.3.25-py3-none-any.whl", hash = "sha256:931f7d2d1eaf182f9f41c5e3272859cfe7f94fc1f7cef6b3e5a46024b4884c21", size = 1011008, upload-time = "2025-05-02T18:39:02.21Z" },
]

[[package]]
name = "langchain-core"
version = "0.3.59"
source = { registry = "https://pypi.org/simple" }
dependencies = [
    { name = "jsonpatch" },
    { name = "langsmith" },
    { name = "packaging" },
    { name = "pydantic" },
    { name = "pyyaml" },
    { name = "tenacity" },
    { name = "typing-extensions" },
]
sdist = { url = "https://files.pythonhosted.org/packages/51/78/d17dae349301712e5b1bb4c0c98ecf84c566a71666fbcb1d4006c67b043a/langchain_core-0.3.59.tar.gz", hash = "sha256:052a37cf298c505144f007e5aeede6ecff2dc92c827525d1ef59101eb3a4551c", size = 557225, upload-time = "2025-05-07T17:58:24.267Z" }
wheels = [
    { url = "https://files.pythonhosted.org/packages/30/40/aa440a7cd05f1dab5d7c91a1284eb776c3cf3eb59fa18ed39927650cfa38/langchain_core-0.3.59-py3-none-any.whl", hash = "sha256:9686baaff43f2c8175535da13faf40e6866769015e93130c3c1e4243e7244d70", size = 437656, upload-time = "2025-05-07T17:58:22.251Z" },
]

[[package]]
name = "langchain-memgraph"
version = "0.1.1"
source = { registry = "https://pypi.org/simple" }
dependencies = [
    { name = "langchain-core" },
    { name = "neo4j" },
]
sdist = { url = "https://files.pythonhosted.org/packages/eb/5e/00c9c542f44a68be30ec7a9575bcd0744bb6b82ba8a99ec10930a0a21367/langchain_memgraph-0.1.1.tar.gz", hash = "sha256:64e8560720a4382db230bcbc45d9e5dcbd329da4ea1c192ab867dc0157724554", size = 15670, upload-time = "2025-03-20T14:49:15.459Z" }
wheels = [
    { url = "https://files.pythonhosted.org/packages/5f/ce/3f6f2f8472ad1f1f9a9e3b0a3ba6a505a62687a3aac24a9a77cb00c30df9/langchain_memgraph-0.1.1-py3-none-any.whl", hash = "sha256:656e272a317d596c01016210fe5adb7ca5a9485cf733bdfe65e23cb80c360b52", size = 19635, upload-time = "2025-03-20T14:49:14.479Z" },
]

[[package]]
name = "langchain-neo4j"
version = "0.4.0"
source = { registry = "https://pypi.org/simple" }
dependencies = [
    { name = "langchain" },
    { name = "langchain-core" },
    { name = "neo4j" },
    { name = "neo4j-graphrag" },
]
sdist = { url = "https://files.pythonhosted.org/packages/f9/29/b1c485eaf5adffc59d97d2a47e9b5f3fcfc58becb0e92ded197b98c03138/langchain_neo4j-0.4.0.tar.gz", hash = "sha256:3f059a66411cec1062a2b8c44953a70d0fff9e123e9fb1d6b3f17a0bef6d6114", size = 27061, upload-time = "2025-03-03T19:05:44.163Z" }
wheels = [
    { url = "https://files.pythonhosted.org/packages/70/7e/d782a77ed3f561a466410aa384f93f59e33930e3d64686d0e1dac4d598c5/langchain_neo4j-0.4.0-py3-none-any.whl", hash = "sha256:2760b5757e7a402884cf3419830217651df97fe4f44b3fec6c96b14b6d7fd18e", size = 31349, upload-time = "2025-03-03T19:05:43.219Z" },
]

[[package]]
name = "langchain-text-splitters"
version = "0.3.8"
source = { registry = "https://pypi.org/simple" }
dependencies = [
    { name = "langchain-core" },
]
sdist = { url = "https://files.pythonhosted.org/packages/e7/ac/b4a25c5716bb0103b1515f1f52cc69ffb1035a5a225ee5afe3aed28bf57b/langchain_text_splitters-0.3.8.tar.gz", hash = "sha256:116d4b9f2a22dda357d0b79e30acf005c5518177971c66a9f1ab0edfdb0f912e", size = 42128, upload-time = "2025-04-04T14:03:51.521Z" }
wheels = [
    { url = "https://files.pythonhosted.org/packages/8b/a3/3696ff2444658053c01b6b7443e761f28bb71217d82bb89137a978c5f66f/langchain_text_splitters-0.3.8-py3-none-any.whl", hash = "sha256:e75cc0f4ae58dcf07d9f18776400cf8ade27fadd4ff6d264df6278bb302f6f02", size = 32440, upload-time = "2025-04-04T14:03:50.6Z" },
]

[[package]]
name = "langsmith"
version = "0.3.42"
source = { registry = "https://pypi.org/simple" }
dependencies = [
    { name = "httpx" },
    { name = "orjson", marker = "platform_python_implementation != 'PyPy'" },
    { name = "packaging" },
    { name = "pydantic" },
    { name = "requests" },
    { name = "requests-toolbelt" },
    { name = "zstandard" },
]
sdist = { url = "https://files.pythonhosted.org/packages/3a/44/fe171c0b0fb0377b191aebf0b7779e0c7b2a53693c6a01ddad737212495d/langsmith-0.3.42.tar.gz", hash = "sha256:2b5cbc450ab808b992362aac6943bb1d285579aa68a3a8be901d30a393458f25", size = 345619, upload-time = "2025-05-03T03:07:17.873Z" }
wheels = [
    { url = "https://files.pythonhosted.org/packages/89/8e/e8a58e0abaae3f3ac4702e9ca35d1fc6159711556b64ffd0e247771a3f12/langsmith-0.3.42-py3-none-any.whl", hash = "sha256:18114327f3364385dae4026ebfd57d1c1cb46d8f80931098f0f10abe533475ff", size = 360334, upload-time = "2025-05-03T03:07:15.491Z" },
]

[[package]]
name = "logfire"
version = "3.15.0"
source = { registry = "https://pypi.org/simple" }
dependencies = [
    { name = "executing" },
    { name = "opentelemetry-exporter-otlp-proto-http" },
    { name = "opentelemetry-instrumentation" },
    { name = "opentelemetry-sdk" },
    { name = "protobuf" },
    { name = "rich" },
    { name = "typing-extensions" },
]
sdist = { url = "https://files.pythonhosted.org/packages/dd/fc/3940721a8a7e5c56911f5d4db04a298cb4705eac4c0f23d707a25786298b/logfire-3.15.0.tar.gz", hash = "sha256:4c9dd24a7f1a476c4869c9dd6f5863417db8fb2359d81ca32824789f239ed356", size = 474035, upload-time = "2025-05-08T09:06:57.598Z" }
wheels = [
    { url = "https://files.pythonhosted.org/packages/d5/f0/2ad72048ee50cebdc3cc6670331c0a3ecf27b3f9dd54e49860ab7753a936/logfire-3.15.0-py3-none-any.whl", hash = "sha256:d469ad0e0fea62724aa70c9a09bf3f2e8c064bdbc0dea34dcd5fb15caaa81296", size = 193189, upload-time = "2025-05-08T09:06:52.557Z" },
]

[[package]]
name = "logfire-api"
version = "3.15.0"
source = { registry = "https://pypi.org/simple" }
sdist = { url = "https://files.pythonhosted.org/packages/e6/6b/8d10c44fa2abb8b95b2be80a00066e5a736faaa368e4abdec2749f9b1810/logfire_api-3.15.0.tar.gz", hash = "sha256:eabd4a673a4953ab1402db4457c12270d2e0d00ad449873161dd809b2cd6fd66", size = 47898, upload-time = "2025-05-08T09:06:58.785Z" }
wheels = [
    { url = "https://files.pythonhosted.org/packages/cf/f8/11f460fba7c0fff908c3aa72683cda255b3cedc131ca1ad1a49e321d3482/logfire_api-3.15.0-py3-none-any.whl", hash = "sha256:1c928bfdae2b03085719a12d6d4269ed53bb7dc02d18ca6de43002d15e0ee117", size = 79421, upload-time = "2025-05-08T09:06:55.473Z" },
]

[[package]]
name = "lxml"
version = "5.4.0"
source = { registry = "https://pypi.org/simple" }
sdist = { url = "https://files.pythonhosted.org/packages/76/3d/14e82fc7c8fb1b7761f7e748fd47e2ec8276d137b6acfe5a4bb73853e08f/lxml-5.4.0.tar.gz", hash = "sha256:d12832e1dbea4be280b22fd0ea7c9b87f0d8fc51ba06e92dc62d52f804f78ebd", size = 3679479, upload-time = "2025-04-23T01:50:29.322Z" }
wheels = [
    { url = "https://files.pythonhosted.org/packages/87/cb/2ba1e9dd953415f58548506fa5549a7f373ae55e80c61c9041b7fd09a38a/lxml-5.4.0-cp313-cp313-macosx_10_13_universal2.whl", hash = "sha256:773e27b62920199c6197130632c18fb7ead3257fce1ffb7d286912e56ddb79e0", size = 8110086, upload-time = "2025-04-23T01:46:52.218Z" },
    { url = "https://files.pythonhosted.org/packages/b5/3e/6602a4dca3ae344e8609914d6ab22e52ce42e3e1638c10967568c5c1450d/lxml-5.4.0-cp313-cp313-macosx_10_13_x86_64.whl", hash = "sha256:ce9c671845de9699904b1e9df95acfe8dfc183f2310f163cdaa91a3535af95de", size = 4404613, upload-time = "2025-04-23T01:46:55.281Z" },
    { url = "https://files.pythonhosted.org/packages/4c/72/bf00988477d3bb452bef9436e45aeea82bb40cdfb4684b83c967c53909c7/lxml-5.4.0-cp313-cp313-manylinux_2_12_i686.manylinux2010_i686.manylinux_2_17_i686.manylinux2014_i686.whl", hash = "sha256:9454b8d8200ec99a224df8854786262b1bd6461f4280064c807303c642c05e76", size = 5012008, upload-time = "2025-04-23T01:46:57.817Z" },
    { url = "https://files.pythonhosted.org/packages/92/1f/93e42d93e9e7a44b2d3354c462cd784dbaaf350f7976b5d7c3f85d68d1b1/lxml-5.4.0-cp313-cp313-manylinux_2_17_aarch64.manylinux2014_aarch64.whl", hash = "sha256:cccd007d5c95279e529c146d095f1d39ac05139de26c098166c4beb9374b0f4d", size = 4760915, upload-time = "2025-04-23T01:47:00.745Z" },
    { url = "https://files.pythonhosted.org/packages/45/0b/363009390d0b461cf9976a499e83b68f792e4c32ecef092f3f9ef9c4ba54/lxml-5.4.0-cp313-cp313-manylinux_2_17_ppc64le.manylinux2014_ppc64le.whl", hash = "sha256:0fce1294a0497edb034cb416ad3e77ecc89b313cff7adbee5334e4dc0d11f422", size = 5283890, upload-time = "2025-04-23T01:47:04.702Z" },
    { url = "https://files.pythonhosted.org/packages/19/dc/6056c332f9378ab476c88e301e6549a0454dbee8f0ae16847414f0eccb74/lxml-5.4.0-cp313-cp313-manylinux_2_17_s390x.manylinux2014_s390x.whl", hash = "sha256:24974f774f3a78ac12b95e3a20ef0931795ff04dbb16db81a90c37f589819551", size = 4812644, upload-time = "2025-04-23T01:47:07.833Z" },
    { url = "https://files.pythonhosted.org/packages/ee/8a/f8c66bbb23ecb9048a46a5ef9b495fd23f7543df642dabeebcb2eeb66592/lxml-5.4.0-cp313-cp313-manylinux_2_17_x86_64.manylinux2014_x86_64.whl", hash = "sha256:497cab4d8254c2a90bf988f162ace2ddbfdd806fce3bda3f581b9d24c852e03c", size = 4921817, upload-time = "2025-04-23T01:47:10.317Z" },
    { url = "https://files.pythonhosted.org/packages/04/57/2e537083c3f381f83d05d9b176f0d838a9e8961f7ed8ddce3f0217179ce3/lxml-5.4.0-cp313-cp313-manylinux_2_28_aarch64.whl", hash = "sha256:e794f698ae4c5084414efea0f5cc9f4ac562ec02d66e1484ff822ef97c2cadff", size = 4753916, upload-time = "2025-04-23T01:47:12.823Z" },
    { url = "https://files.pythonhosted.org/packages/d8/80/ea8c4072109a350848f1157ce83ccd9439601274035cd045ac31f47f3417/lxml-5.4.0-cp313-cp313-manylinux_2_28_ppc64le.whl", hash = "sha256:2c62891b1ea3094bb12097822b3d44b93fc6c325f2043c4d2736a8ff09e65f60", size = 5289274, upload-time = "2025-04-23T01:47:15.916Z" },
    { url = "https://files.pythonhosted.org/packages/b3/47/c4be287c48cdc304483457878a3f22999098b9a95f455e3c4bda7ec7fc72/lxml-5.4.0-cp313-cp313-manylinux_2_28_s390x.whl", hash = "sha256:142accb3e4d1edae4b392bd165a9abdee8a3c432a2cca193df995bc3886249c8", size = 4874757, upload-time = "2025-04-23T01:47:19.793Z" },
    { url = "https://files.pythonhosted.org/packages/2f/04/6ef935dc74e729932e39478e44d8cfe6a83550552eaa072b7c05f6f22488/lxml-5.4.0-cp313-cp313-manylinux_2_28_x86_64.whl", hash = "sha256:1a42b3a19346e5601d1b8296ff6ef3d76038058f311902edd574461e9c036982", size = 4947028, upload-time = "2025-04-23T01:47:22.401Z" },
    { url = "https://files.pythonhosted.org/packages/cb/f9/c33fc8daa373ef8a7daddb53175289024512b6619bc9de36d77dca3df44b/lxml-5.4.0-cp313-cp313-musllinux_1_2_aarch64.whl", hash = "sha256:4291d3c409a17febf817259cb37bc62cb7eb398bcc95c1356947e2871911ae61", size = 4834487, upload-time = "2025-04-23T01:47:25.513Z" },
    { url = "https://files.pythonhosted.org/packages/8d/30/fc92bb595bcb878311e01b418b57d13900f84c2b94f6eca9e5073ea756e6/lxml-5.4.0-cp313-cp313-musllinux_1_2_ppc64le.whl", hash = "sha256:4f5322cf38fe0e21c2d73901abf68e6329dc02a4994e483adbcf92b568a09a54", size = 5381688, upload-time = "2025-04-23T01:47:28.454Z" },
    { url = "https://files.pythonhosted.org/packages/43/d1/3ba7bd978ce28bba8e3da2c2e9d5ae3f8f521ad3f0ca6ea4788d086ba00d/lxml-5.4.0-cp313-cp313-musllinux_1_2_s390x.whl", hash = "sha256:0be91891bdb06ebe65122aa6bf3fc94489960cf7e03033c6f83a90863b23c58b", size = 5242043, upload-time = "2025-04-23T01:47:31.208Z" },
    { url = "https://files.pythonhosted.org/packages/ee/cd/95fa2201041a610c4d08ddaf31d43b98ecc4b1d74b1e7245b1abdab443cb/lxml-5.4.0-cp313-cp313-musllinux_1_2_x86_64.whl", hash = "sha256:15a665ad90054a3d4f397bc40f73948d48e36e4c09f9bcffc7d90c87410e478a", size = 5021569, upload-time = "2025-04-23T01:47:33.805Z" },
    { url = "https://files.pythonhosted.org/packages/2d/a6/31da006fead660b9512d08d23d31e93ad3477dd47cc42e3285f143443176/lxml-5.4.0-cp313-cp313-win32.whl", hash = "sha256:d5663bc1b471c79f5c833cffbc9b87d7bf13f87e055a5c86c363ccd2348d7e82", size = 3485270, upload-time = "2025-04-23T01:47:36.133Z" },
    { url = "https://files.pythonhosted.org/packages/fc/14/c115516c62a7d2499781d2d3d7215218c0731b2c940753bf9f9b7b73924d/lxml-5.4.0-cp313-cp313-win_amd64.whl", hash = "sha256:bcb7a1096b4b6b24ce1ac24d4942ad98f983cd3810f9711bcd0293f43a9d8b9f", size = 3814606, upload-time = "2025-04-23T01:47:39.028Z" },
]

[[package]]
name = "markdown-it-py"
version = "3.0.0"
source = { registry = "https://pypi.org/simple" }
dependencies = [
    { name = "mdurl" },
]
sdist = { url = "https://files.pythonhosted.org/packages/38/71/3b932df36c1a044d397a1f92d1cf91ee0a503d91e470cbd670aa66b07ed0/markdown-it-py-3.0.0.tar.gz", hash = "sha256:e3f60a94fa066dc52ec76661e37c851cb232d92f9886b15cb560aaada2df8feb", size = 74596, upload-time = "2023-06-03T06:41:14.443Z" }
wheels = [
    { url = "https://files.pythonhosted.org/packages/42/d7/1ec15b46af6af88f19b8e5ffea08fa375d433c998b8a7639e76935c14f1f/markdown_it_py-3.0.0-py3-none-any.whl", hash = "sha256:355216845c60bd96232cd8d8c40e8f9765cc86f46880e43a8fd22dc1a1a8cab1", size = 87528, upload-time = "2023-06-03T06:41:11.019Z" },
]

[[package]]
name = "markupsafe"
version = "3.0.2"
source = { registry = "https://pypi.org/simple" }
sdist = { url = "https://files.pythonhosted.org/packages/b2/97/5d42485e71dfc078108a86d6de8fa46db44a1a9295e89c5d6d4a06e23a62/markupsafe-3.0.2.tar.gz", hash = "sha256:ee55d3edf80167e48ea11a923c7386f4669df67d7994554387f84e7d8b0a2bf0", size = 20537, upload-time = "2024-10-18T15:21:54.129Z" }
wheels = [
    { url = "https://files.pythonhosted.org/packages/83/0e/67eb10a7ecc77a0c2bbe2b0235765b98d164d81600746914bebada795e97/MarkupSafe-3.0.2-cp313-cp313-macosx_10_13_universal2.whl", hash = "sha256:ba9527cdd4c926ed0760bc301f6728ef34d841f405abf9d4f959c478421e4efd", size = 14274, upload-time = "2024-10-18T15:21:24.577Z" },
    { url = "https://files.pythonhosted.org/packages/2b/6d/9409f3684d3335375d04e5f05744dfe7e9f120062c9857df4ab490a1031a/MarkupSafe-3.0.2-cp313-cp313-macosx_11_0_arm64.whl", hash = "sha256:f8b3d067f2e40fe93e1ccdd6b2e1d16c43140e76f02fb1319a05cf2b79d99430", size = 12352, upload-time = "2024-10-18T15:21:25.382Z" },
    { url = "https://files.pythonhosted.org/packages/d2/f5/6eadfcd3885ea85fe2a7c128315cc1bb7241e1987443d78c8fe712d03091/MarkupSafe-3.0.2-cp313-cp313-manylinux_2_17_aarch64.manylinux2014_aarch64.whl", hash = "sha256:569511d3b58c8791ab4c2e1285575265991e6d8f8700c7be0e88f86cb0672094", size = 24122, upload-time = "2024-10-18T15:21:26.199Z" },
    { url = "https://files.pythonhosted.org/packages/0c/91/96cf928db8236f1bfab6ce15ad070dfdd02ed88261c2afafd4b43575e9e9/MarkupSafe-3.0.2-cp313-cp313-manylinux_2_17_x86_64.manylinux2014_x86_64.whl", hash = "sha256:15ab75ef81add55874e7ab7055e9c397312385bd9ced94920f2802310c930396", size = 23085, upload-time = "2024-10-18T15:21:27.029Z" },
    { url = "https://files.pythonhosted.org/packages/c2/cf/c9d56af24d56ea04daae7ac0940232d31d5a8354f2b457c6d856b2057d69/MarkupSafe-3.0.2-cp313-cp313-manylinux_2_5_i686.manylinux1_i686.manylinux_2_17_i686.manylinux2014_i686.whl", hash = "sha256:f3818cb119498c0678015754eba762e0d61e5b52d34c8b13d770f0719f7b1d79", size = 22978, upload-time = "2024-10-18T15:21:27.846Z" },
    { url = "https://files.pythonhosted.org/packages/2a/9f/8619835cd6a711d6272d62abb78c033bda638fdc54c4e7f4272cf1c0962b/MarkupSafe-3.0.2-cp313-cp313-musllinux_1_2_aarch64.whl", hash = "sha256:cdb82a876c47801bb54a690c5ae105a46b392ac6099881cdfb9f6e95e4014c6a", size = 24208, upload-time = "2024-10-18T15:21:28.744Z" },
    { url = "https://files.pythonhosted.org/packages/f9/bf/176950a1792b2cd2102b8ffeb5133e1ed984547b75db47c25a67d3359f77/MarkupSafe-3.0.2-cp313-cp313-musllinux_1_2_i686.whl", hash = "sha256:cabc348d87e913db6ab4aa100f01b08f481097838bdddf7c7a84b7575b7309ca", size = 23357, upload-time = "2024-10-18T15:21:29.545Z" },
    { url = "https://files.pythonhosted.org/packages/ce/4f/9a02c1d335caabe5c4efb90e1b6e8ee944aa245c1aaaab8e8a618987d816/MarkupSafe-3.0.2-cp313-cp313-musllinux_1_2_x86_64.whl", hash = "sha256:444dcda765c8a838eaae23112db52f1efaf750daddb2d9ca300bcae1039adc5c", size = 23344, upload-time = "2024-10-18T15:21:30.366Z" },
    { url = "https://files.pythonhosted.org/packages/ee/55/c271b57db36f748f0e04a759ace9f8f759ccf22b4960c270c78a394f58be/MarkupSafe-3.0.2-cp313-cp313-win32.whl", hash = "sha256:bcf3e58998965654fdaff38e58584d8937aa3096ab5354d493c77d1fdd66d7a1", size = 15101, upload-time = "2024-10-18T15:21:31.207Z" },
    { url = "https://files.pythonhosted.org/packages/29/88/07df22d2dd4df40aba9f3e402e6dc1b8ee86297dddbad4872bd5e7b0094f/MarkupSafe-3.0.2-cp313-cp313-win_amd64.whl", hash = "sha256:e6a2a455bd412959b57a172ce6328d2dd1f01cb2135efda2e4576e8a23fa3b0f", size = 15603, upload-time = "2024-10-18T15:21:32.032Z" },
    { url = "https://files.pythonhosted.org/packages/62/6a/8b89d24db2d32d433dffcd6a8779159da109842434f1dd2f6e71f32f738c/MarkupSafe-3.0.2-cp313-cp313t-macosx_10_13_universal2.whl", hash = "sha256:b5a6b3ada725cea8a5e634536b1b01c30bcdcd7f9c6fff4151548d5bf6b3a36c", size = 14510, upload-time = "2024-10-18T15:21:33.625Z" },
    { url = "https://files.pythonhosted.org/packages/7a/06/a10f955f70a2e5a9bf78d11a161029d278eeacbd35ef806c3fd17b13060d/MarkupSafe-3.0.2-cp313-cp313t-macosx_11_0_arm64.whl", hash = "sha256:a904af0a6162c73e3edcb969eeeb53a63ceeb5d8cf642fade7d39e7963a22ddb", size = 12486, upload-time = "2024-10-18T15:21:34.611Z" },
    { url = "https://files.pythonhosted.org/packages/34/cf/65d4a571869a1a9078198ca28f39fba5fbb910f952f9dbc5220afff9f5e6/MarkupSafe-3.0.2-cp313-cp313t-manylinux_2_17_aarch64.manylinux2014_aarch64.whl", hash = "sha256:4aa4e5faecf353ed117801a068ebab7b7e09ffb6e1d5e412dc852e0da018126c", size = 25480, upload-time = "2024-10-18T15:21:35.398Z" },
    { url = "https://files.pythonhosted.org/packages/0c/e3/90e9651924c430b885468b56b3d597cabf6d72be4b24a0acd1fa0e12af67/MarkupSafe-3.0.2-cp313-cp313t-manylinux_2_17_x86_64.manylinux2014_x86_64.whl", hash = "sha256:c0ef13eaeee5b615fb07c9a7dadb38eac06a0608b41570d8ade51c56539e509d", size = 23914, upload-time = "2024-10-18T15:21:36.231Z" },
    { url = "https://files.pythonhosted.org/packages/66/8c/6c7cf61f95d63bb866db39085150df1f2a5bd3335298f14a66b48e92659c/MarkupSafe-3.0.2-cp313-cp313t-manylinux_2_5_i686.manylinux1_i686.manylinux_2_17_i686.manylinux2014_i686.whl", hash = "sha256:d16a81a06776313e817c951135cf7340a3e91e8c1ff2fac444cfd75fffa04afe", size = 23796, upload-time = "2024-10-18T15:21:37.073Z" },
    { url = "https://files.pythonhosted.org/packages/bb/35/cbe9238ec3f47ac9a7c8b3df7a808e7cb50fe149dc7039f5f454b3fba218/MarkupSafe-3.0.2-cp313-cp313t-musllinux_1_2_aarch64.whl", hash = "sha256:6381026f158fdb7c72a168278597a5e3a5222e83ea18f543112b2662a9b699c5", size = 25473, upload-time = "2024-10-18T15:21:37.932Z" },
    { url = "https://files.pythonhosted.org/packages/e6/32/7621a4382488aa283cc05e8984a9c219abad3bca087be9ec77e89939ded9/MarkupSafe-3.0.2-cp313-cp313t-musllinux_1_2_i686.whl", hash = "sha256:3d79d162e7be8f996986c064d1c7c817f6df3a77fe3d6859f6f9e7be4b8c213a", size = 24114, upload-time = "2024-10-18T15:21:39.799Z" },
    { url = "https://files.pythonhosted.org/packages/0d/80/0985960e4b89922cb5a0bac0ed39c5b96cbc1a536a99f30e8c220a996ed9/MarkupSafe-3.0.2-cp313-cp313t-musllinux_1_2_x86_64.whl", hash = "sha256:131a3c7689c85f5ad20f9f6fb1b866f402c445b220c19fe4308c0b147ccd2ad9", size = 24098, upload-time = "2024-10-18T15:21:40.813Z" },
    { url = "https://files.pythonhosted.org/packages/82/78/fedb03c7d5380df2427038ec8d973587e90561b2d90cd472ce9254cf348b/MarkupSafe-3.0.2-cp313-cp313t-win32.whl", hash = "sha256:ba8062ed2cf21c07a9e295d5b8a2a5ce678b913b45fdf68c32d95d6c1291e0b6", size = 15208, upload-time = "2024-10-18T15:21:41.814Z" },
    { url = "https://files.pythonhosted.org/packages/4f/65/6079a46068dfceaeabb5dcad6d674f5f5c61a6fa5673746f42a9f4c233b3/MarkupSafe-3.0.2-cp313-cp313t-win_amd64.whl", hash = "sha256:e444a31f8db13eb18ada366ab3cf45fd4b31e4db1236a4448f68778c1d1a5a2f", size = 15739, upload-time = "2024-10-18T15:21:42.784Z" },
]

[[package]]
name = "mcp"
version = "1.8.1"
source = { registry = "https://pypi.org/simple" }
dependencies = [
    { name = "anyio" },
    { name = "httpx" },
    { name = "httpx-sse" },
    { name = "pydantic" },
    { name = "pydantic-settings" },
    { name = "python-multipart" },
    { name = "sse-starlette" },
    { name = "starlette" },
    { name = "uvicorn", marker = "sys_platform != 'emscripten'" },
]
sdist = { url = "https://files.pythonhosted.org/packages/7c/13/16b712e8a3be6a736b411df2fc6b4e75eb1d3e99b1cd57a3a1decf17f612/mcp-1.8.1.tar.gz", hash = "sha256:ec0646271d93749f784d2316fb5fe6102fb0d1be788ec70a9e2517e8f2722c0e", size = 265605, upload-time = "2025-05-12T17:33:57.887Z" }
wheels = [
    { url = "https://files.pythonhosted.org/packages/1c/5d/91cf0d40e40ae9ecf8d4004e0f9611eea86085aa0b5505493e0ff53972da/mcp-1.8.1-py3-none-any.whl", hash = "sha256:948e03783859fa35abe05b9b6c0a1d5519be452fc079dc8d7f682549591c1770", size = 119761, upload-time = "2025-05-12T17:33:56.136Z" },
]

[[package]]
name = "mdurl"
version = "0.1.2"
source = { registry = "https://pypi.org/simple" }
sdist = { url = "https://files.pythonhosted.org/packages/d6/54/cfe61301667036ec958cb99bd3efefba235e65cdeb9c84d24a8293ba1d90/mdurl-0.1.2.tar.gz", hash = "sha256:bb413d29f5eea38f31dd4754dd7377d4465116fb207585f97bf925588687c1ba", size = 8729, upload-time = "2022-08-14T12:40:10.846Z" }
wheels = [
    { url = "https://files.pythonhosted.org/packages/b3/38/89ba8ad64ae25be8de66a6d463314cf1eb366222074cfda9ee839c56a4b4/mdurl-0.1.2-py3-none-any.whl", hash = "sha256:84008a41e51615a49fc9966191ff91509e3c40b939176e643fd50a5c2196b8f8", size = 9979, upload-time = "2022-08-14T12:40:09.779Z" },
]

[[package]]
name = "mem0ai"
version = "0.1.98"
source = { registry = "https://pypi.org/simple" }
dependencies = [
    { name = "openai" },
    { name = "posthog" },
    { name = "pydantic" },
    { name = "pytz" },
    { name = "qdrant-client" },
    { name = "sqlalchemy" },
]
sdist = { url = "https://files.pythonhosted.org/packages/d7/c3/5897b91eccf85340fc15e2b07bf88eaffb9a450a351931a023f61e3e407c/mem0ai-0.1.98.tar.gz", hash = "sha256:a46b77bdfa5997844f164715393be3707489d7d11c0a97d513c03cabe43f9013", size = 93468, upload-time = "2025-05-09T14:16:35.718Z" }
wheels = [
    { url = "https://files.pythonhosted.org/packages/3a/d5/03ee4910b017a552db4811ba160952df3372da07fef449f74161bb0ef618/mem0ai-0.1.98-py3-none-any.whl", hash = "sha256:c53b8113c2430ed46327f0ce38febd096cd76ff778ecd43764df9adba5c4f6e7", size = 144191, upload-time = "2025-05-09T14:16:33.964Z" },
]

[package.optional-dependencies]
graph = [
    { name = "langchain-neo4j" },
    { name = "neo4j" },
    { name = "rank-bm25" },
]

[[package]]
name = "monotonic"
version = "1.6"
source = { registry = "https://pypi.org/simple" }
sdist = { url = "https://files.pythonhosted.org/packages/ea/ca/8e91948b782ddfbd194f323e7e7d9ba12e5877addf04fb2bf8fca38e86ac/monotonic-1.6.tar.gz", hash = "sha256:3a55207bcfed53ddd5c5bae174524062935efed17792e9de2ad0205ce9ad63f7", size = 7615, upload-time = "2021-08-11T14:37:28.79Z" }
wheels = [
    { url = "https://files.pythonhosted.org/packages/9a/67/7e8406a29b6c45be7af7740456f7f37025f0506ae2e05fb9009a53946860/monotonic-1.6-py2.py3-none-any.whl", hash = "sha256:68687e19a14f11f26d140dd5c86f3dba4bf5df58003000ed467e0e2a69bca96c", size = 8154, upload-time = "2021-04-09T21:58:05.122Z" },
]

[[package]]
name = "neo4j"
version = "5.28.1"
source = { registry = "https://pypi.org/simple" }
dependencies = [
    { name = "pytz" },
]
sdist = { url = "https://files.pythonhosted.org/packages/4b/20/733dac16f7cedc80b23093415822c9763302519cba0e7c8bcdb5c01fc512/neo4j-5.28.1.tar.gz", hash = "sha256:ae8e37a1d895099062c75bc359b2cce62099baac7be768d0eba7180c1298e214", size = 231094, upload-time = "2025-02-10T08:36:22.566Z" }
wheels = [
    { url = "https://files.pythonhosted.org/packages/6a/57/94225fe5e9dabdc0ff60c88cbfcedf11277f4b34e7ab1373d3e62dbdd207/neo4j-5.28.1-py3-none-any.whl", hash = "sha256:6755ef9e5f4e14b403aef1138fb6315b120631a0075c138b5ddb2a06b87b09fd", size = 312258, upload-time = "2025-02-10T08:36:16.209Z" },
]

[[package]]
name = "neo4j-graphrag"
version = "1.7.0"
source = { registry = "https://pypi.org/simple" }
dependencies = [
    { name = "fsspec" },
    { name = "json-repair" },
    { name = "neo4j" },
    { name = "pydantic" },
    { name = "pypdf" },
    { name = "pyyaml" },
    { name = "types-pyyaml" },
]
sdist = { url = "https://files.pythonhosted.org/packages/7c/5a/b9309d488b7cfe63326b6502b12dfae16558d64ead4d007b5e6392dd36ac/neo4j_graphrag-1.7.0.tar.gz", hash = "sha256:c6c1f730e680d8af3ff3e1ee6086c465c15dd3245157e6c40606ac3ddae7d4f0", size = 104306, upload-time = "2025-04-28T12:15:23.059Z" }
wheels = [
    { url = "https://files.pythonhosted.org/packages/98/2a/b9e29d7a1068302f94dc05d682f1068795947f6c0a99d8274e7f1ca29d23/neo4j_graphrag-1.7.0-py3-none-any.whl", hash = "sha256:29a854f2f1e268f043446cdd387c72ee954b87726329ef6479c59ed7b9cf0751", size = 180365, upload-time = "2025-04-28T12:15:20.916Z" },
]

[[package]]
name = "numpy"
version = "2.2.5"
source = { registry = "https://pypi.org/simple" }
sdist = { url = "https://files.pythonhosted.org/packages/dc/b2/ce4b867d8cd9c0ee84938ae1e6a6f7926ebf928c9090d036fc3c6a04f946/numpy-2.2.5.tar.gz", hash = "sha256:a9c0d994680cd991b1cb772e8b297340085466a6fe964bc9d4e80f5e2f43c291", size = 20273920, upload-time = "2025-04-19T23:27:42.561Z" }
wheels = [
    { url = "https://files.pythonhosted.org/packages/e2/a0/0aa7f0f4509a2e07bd7a509042967c2fab635690d4f48c6c7b3afd4f448c/numpy-2.2.5-cp313-cp313-macosx_10_13_x86_64.whl", hash = "sha256:059b51b658f4414fff78c6d7b1b4e18283ab5fa56d270ff212d5ba0c561846f4", size = 20935102, upload-time = "2025-04-19T22:41:16.234Z" },
    { url = "https://files.pythonhosted.org/packages/7e/e4/a6a9f4537542912ec513185396fce52cdd45bdcf3e9d921ab02a93ca5aa9/numpy-2.2.5-cp313-cp313-macosx_11_0_arm64.whl", hash = "sha256:47f9ed103af0bc63182609044b0490747e03bd20a67e391192dde119bf43d52f", size = 14191709, upload-time = "2025-04-19T22:41:38.472Z" },
    { url = "https://files.pythonhosted.org/packages/be/65/72f3186b6050bbfe9c43cb81f9df59ae63603491d36179cf7a7c8d216758/numpy-2.2.5-cp313-cp313-macosx_14_0_arm64.whl", hash = "sha256:261a1ef047751bb02f29dfe337230b5882b54521ca121fc7f62668133cb119c9", size = 5149173, upload-time = "2025-04-19T22:41:47.823Z" },
    { url = "https://files.pythonhosted.org/packages/e5/e9/83e7a9432378dde5802651307ae5e9ea07bb72b416728202218cd4da2801/numpy-2.2.5-cp313-cp313-macosx_14_0_x86_64.whl", hash = "sha256:4520caa3807c1ceb005d125a75e715567806fed67e315cea619d5ec6e75a4191", size = 6684502, upload-time = "2025-04-19T22:41:58.689Z" },
    { url = "https://files.pythonhosted.org/packages/ea/27/b80da6c762394c8ee516b74c1f686fcd16c8f23b14de57ba0cad7349d1d2/numpy-2.2.5-cp313-cp313-manylinux_2_17_aarch64.manylinux2014_aarch64.whl", hash = "sha256:3d14b17b9be5f9c9301f43d2e2a4886a33b53f4e6fdf9ca2f4cc60aeeee76372", size = 14084417, upload-time = "2025-04-19T22:42:19.897Z" },
    { url = "https://files.pythonhosted.org/packages/aa/fc/ebfd32c3e124e6a1043e19c0ab0769818aa69050ce5589b63d05ff185526/numpy-2.2.5-cp313-cp313-manylinux_2_17_x86_64.manylinux2014_x86_64.whl", hash = "sha256:2ba321813a00e508d5421104464510cc962a6f791aa2fca1c97b1e65027da80d", size = 16133807, upload-time = "2025-04-19T22:42:44.433Z" },
    { url = "https://files.pythonhosted.org/packages/bf/9b/4cc171a0acbe4666f7775cfd21d4eb6bb1d36d3a0431f48a73e9212d2278/numpy-2.2.5-cp313-cp313-musllinux_1_2_aarch64.whl", hash = "sha256:a4cbdef3ddf777423060c6f81b5694bad2dc9675f110c4b2a60dc0181543fac7", size = 15575611, upload-time = "2025-04-19T22:43:09.928Z" },
    { url = "https://files.pythonhosted.org/packages/a3/45/40f4135341850df48f8edcf949cf47b523c404b712774f8855a64c96ef29/numpy-2.2.5-cp313-cp313-musllinux_1_2_x86_64.whl", hash = "sha256:54088a5a147ab71a8e7fdfd8c3601972751ded0739c6b696ad9cb0343e21ab73", size = 17895747, upload-time = "2025-04-19T22:43:36.983Z" },
    { url = "https://files.pythonhosted.org/packages/f8/4c/b32a17a46f0ffbde8cc82df6d3daeaf4f552e346df143e1b188a701a8f09/numpy-2.2.5-cp313-cp313-win32.whl", hash = "sha256:c8b82a55ef86a2d8e81b63da85e55f5537d2157165be1cb2ce7cfa57b6aef38b", size = 6309594, upload-time = "2025-04-19T22:47:10.523Z" },
    { url = "https://files.pythonhosted.org/packages/13/ae/72e6276feb9ef06787365b05915bfdb057d01fceb4a43cb80978e518d79b/numpy-2.2.5-cp313-cp313-win_amd64.whl", hash = "sha256:d8882a829fd779f0f43998e931c466802a77ca1ee0fe25a3abe50278616b1471", size = 12638356, upload-time = "2025-04-19T22:47:30.253Z" },
    { url = "https://files.pythonhosted.org/packages/79/56/be8b85a9f2adb688e7ded6324e20149a03541d2b3297c3ffc1a73f46dedb/numpy-2.2.5-cp313-cp313t-macosx_10_13_x86_64.whl", hash = "sha256:e8b025c351b9f0e8b5436cf28a07fa4ac0204d67b38f01433ac7f9b870fa38c6", size = 20963778, upload-time = "2025-04-19T22:44:09.251Z" },
    { url = "https://files.pythonhosted.org/packages/ff/77/19c5e62d55bff507a18c3cdff82e94fe174957bad25860a991cac719d3ab/numpy-2.2.5-cp313-cp313t-macosx_11_0_arm64.whl", hash = "sha256:8dfa94b6a4374e7851bbb6f35e6ded2120b752b063e6acdd3157e4d2bb922eba", size = 14207279, upload-time = "2025-04-19T22:44:31.383Z" },
    { url = "https://files.pythonhosted.org/packages/75/22/aa11f22dc11ff4ffe4e849d9b63bbe8d4ac6d5fae85ddaa67dfe43be3e76/numpy-2.2.5-cp313-cp313t-macosx_14_0_arm64.whl", hash = "sha256:97c8425d4e26437e65e1d189d22dff4a079b747ff9c2788057bfb8114ce1e133", size = 5199247, upload-time = "2025-04-19T22:44:40.361Z" },
    { url = "https://files.pythonhosted.org/packages/4f/6c/12d5e760fc62c08eded0394f62039f5a9857f758312bf01632a81d841459/numpy-2.2.5-cp313-cp313t-macosx_14_0_x86_64.whl", hash = "sha256:352d330048c055ea6db701130abc48a21bec690a8d38f8284e00fab256dc1376", size = 6711087, upload-time = "2025-04-19T22:44:51.188Z" },
    { url = "https://files.pythonhosted.org/packages/ef/94/ece8280cf4218b2bee5cec9567629e61e51b4be501e5c6840ceb593db945/numpy-2.2.5-cp313-cp313t-manylinux_2_17_aarch64.manylinux2014_aarch64.whl", hash = "sha256:8b4c0773b6ada798f51f0f8e30c054d32304ccc6e9c5d93d46cb26f3d385ab19", size = 14059964, upload-time = "2025-04-19T22:45:12.451Z" },
    { url = "https://files.pythonhosted.org/packages/39/41/c5377dac0514aaeec69115830a39d905b1882819c8e65d97fc60e177e19e/numpy-2.2.5-cp313-cp313t-manylinux_2_17_x86_64.manylinux2014_x86_64.whl", hash = "sha256:55f09e00d4dccd76b179c0f18a44f041e5332fd0e022886ba1c0bbf3ea4a18d0", size = 16121214, upload-time = "2025-04-19T22:45:37.734Z" },
    { url = "https://files.pythonhosted.org/packages/db/54/3b9f89a943257bc8e187145c6bc0eb8e3d615655f7b14e9b490b053e8149/numpy-2.2.5-cp313-cp313t-musllinux_1_2_aarch64.whl", hash = "sha256:02f226baeefa68f7d579e213d0f3493496397d8f1cff5e2b222af274c86a552a", size = 15575788, upload-time = "2025-04-19T22:46:01.908Z" },
    { url = "https://files.pythonhosted.org/packages/b1/c4/2e407e85df35b29f79945751b8f8e671057a13a376497d7fb2151ba0d290/numpy-2.2.5-cp313-cp313t-musllinux_1_2_x86_64.whl", hash = "sha256:c26843fd58f65da9491165072da2cccc372530681de481ef670dcc8e27cfb066", size = 17893672, upload-time = "2025-04-19T22:46:28.585Z" },
    { url = "https://files.pythonhosted.org/packages/29/7e/d0b44e129d038dba453f00d0e29ebd6eaf2f06055d72b95b9947998aca14/numpy-2.2.5-cp313-cp313t-win32.whl", hash = "sha256:1a161c2c79ab30fe4501d5a2bbfe8b162490757cf90b7f05be8b80bc02f7bb8e", size = 6377102, upload-time = "2025-04-19T22:46:39.949Z" },
    { url = "https://files.pythonhosted.org/packages/63/be/b85e4aa4bf42c6502851b971f1c326d583fcc68227385f92089cf50a7b45/numpy-2.2.5-cp313-cp313t-win_amd64.whl", hash = "sha256:d403c84991b5ad291d3809bace5e85f4bbf44a04bdc9a88ed2bb1807b3360bb8", size = 12750096, upload-time = "2025-04-19T22:47:00.147Z" },
]

[[package]]
name = "openai"
version = "1.78.0"
source = { registry = "https://pypi.org/simple" }
dependencies = [
    { name = "anyio" },
    { name = "distro" },
    { name = "httpx" },
    { name = "jiter" },
    { name = "pydantic" },
    { name = "sniffio" },
    { name = "tqdm" },
    { name = "typing-extensions" },
]
sdist = { url = "https://files.pythonhosted.org/packages/d1/7c/7c48bac9be52680e41e99ae7649d5da3a0184cd94081e028897f9005aa03/openai-1.78.0.tar.gz", hash = "sha256:254aef4980688468e96cbddb1f348ed01d274d02c64c6c69b0334bf001fb62b3", size = 442652, upload-time = "2025-05-08T17:28:34.23Z" }
wheels = [
    { url = "https://files.pythonhosted.org/packages/cc/41/d64a6c56d0ec886b834caff7a07fc4d43e1987895594b144757e7a6b90d7/openai-1.78.0-py3-none-any.whl", hash = "sha256:1ade6a48cd323ad8a7715e7e1669bb97a17e1a5b8a916644261aaef4bf284778", size = 680407, upload-time = "2025-05-08T17:28:32.09Z" },
]

[[package]]
name = "opentelemetry-api"
version = "1.32.1"
source = { registry = "https://pypi.org/simple" }
dependencies = [
    { name = "deprecated" },
    { name = "importlib-metadata" },
]
sdist = { url = "https://files.pythonhosted.org/packages/42/40/2359245cd33641c2736a0136a50813352d72f3fc209de28fb226950db4a1/opentelemetry_api-1.32.1.tar.gz", hash = "sha256:a5be71591694a4d9195caf6776b055aa702e964d961051a0715d05f8632c32fb", size = 64138, upload-time = "2025-04-15T16:02:13.97Z" }
wheels = [
    { url = "https://files.pythonhosted.org/packages/12/f2/89ea3361a305466bc6460a532188830351220b5f0851a5fa133155c16eca/opentelemetry_api-1.32.1-py3-none-any.whl", hash = "sha256:bbd19f14ab9f15f0e85e43e6a958aa4cb1f36870ee62b7fd205783a112012724", size = 65287, upload-time = "2025-04-15T16:01:49.747Z" },
]

[[package]]
name = "opentelemetry-exporter-otlp-proto-common"
version = "1.32.1"
source = { registry = "https://pypi.org/simple" }
dependencies = [
    { name = "opentelemetry-proto" },
]
sdist = { url = "https://files.pythonhosted.org/packages/10/a1/466fad0e6a21709f0502ff346545a3d81bc8121b2d87357f74c8a3bc856e/opentelemetry_exporter_otlp_proto_common-1.32.1.tar.gz", hash = "sha256:da4edee4f24aaef109bfe924efad3a98a2e27c91278115505b298ee61da5d68e", size = 20623, upload-time = "2025-04-15T16:02:16.105Z" }
wheels = [
    { url = "https://files.pythonhosted.org/packages/72/1a/a51584a8b13cd9d4cb0d8f14f2164d0cf1a1bd1e5d7c81b7974fde2fb47b/opentelemetry_exporter_otlp_proto_common-1.32.1-py3-none-any.whl", hash = "sha256:a1e9ad3d0d9a9405c7ff8cdb54ba9b265da16da9844fe36b8c9661114b56c5d9", size = 18816, upload-time = "2025-04-15T16:01:53.353Z" },
]

[[package]]
name = "opentelemetry-exporter-otlp-proto-http"
version = "1.32.1"
source = { registry = "https://pypi.org/simple" }
dependencies = [
    { name = "deprecated" },
    { name = "googleapis-common-protos" },
    { name = "opentelemetry-api" },
    { name = "opentelemetry-exporter-otlp-proto-common" },
    { name = "opentelemetry-proto" },
    { name = "opentelemetry-sdk" },
    { name = "requests" },
]
sdist = { url = "https://files.pythonhosted.org/packages/7b/b1/35d88066d628c469ec5152c4b8f072cc203c13c55d591df190ba91eaea13/opentelemetry_exporter_otlp_proto_http-1.32.1.tar.gz", hash = "sha256:f854a6e7128858213850dbf1929478a802faf50e799ffd2eb4d7424390023828", size = 15133, upload-time = "2025-04-15T16:02:18.701Z" }
wheels = [
    { url = "https://files.pythonhosted.org/packages/01/75/73f96e43431c7ed4deac7a61820f218b0a8e75d2ad6ba78c354b16a9c730/opentelemetry_exporter_otlp_proto_http-1.32.1-py3-none-any.whl", hash = "sha256:3cc048b0c295aa2cbafb883feaf217c7525b396567eeeabb5459affb08b7fefe", size = 17242, upload-time = "2025-04-15T16:01:55.357Z" },
]

[[package]]
name = "opentelemetry-instrumentation"
version = "0.53b1"
source = { registry = "https://pypi.org/simple" }
dependencies = [
    { name = "opentelemetry-api" },
    { name = "opentelemetry-semantic-conventions" },
    { name = "packaging" },
    { name = "wrapt" },
]
sdist = { url = "https://files.pythonhosted.org/packages/5a/84/d778d8900c5694727516af205f84fa646fad4fb9bef6b2d21ba361ff25aa/opentelemetry_instrumentation-0.53b1.tar.gz", hash = "sha256:0e69ca2c75727e8a300de671c4a2ec0e86e63a8e906beaa5d6c9f5228e8687e5", size = 28175, upload-time = "2025-04-15T16:04:47.422Z" }
wheels = [
    { url = "https://files.pythonhosted.org/packages/3f/5e/1897e0cb579f4a215c42316021a52f588eaee4d008477e85b3ca9fa792c4/opentelemetry_instrumentation-0.53b1-py3-none-any.whl", hash = "sha256:c07850cecfbc51e8b357f56d5886ae5ccaa828635b220d0f5e78f941ea9a83ca", size = 30814, upload-time = "2025-04-15T16:03:47.497Z" },
]

[[package]]
name = "opentelemetry-proto"
version = "1.32.1"
source = { registry = "https://pypi.org/simple" }
dependencies = [
    { name = "protobuf" },
]
sdist = { url = "https://files.pythonhosted.org/packages/31/9b/17f31b0dff06b21fc30bf032ce3f3d443391d3f5cebb65b4d680c4e770c4/opentelemetry_proto-1.32.1.tar.gz", hash = "sha256:bc6385ccf87768f029371535312071a2d09e6c9ebf119ac17dbc825a6a56ba53", size = 34360, upload-time = "2025-04-15T16:02:27.82Z" }
wheels = [
    { url = "https://files.pythonhosted.org/packages/a5/89/16a40a3c64611cb32509751ef6370e3e96c24a39ba493b4d67f5671ef4c1/opentelemetry_proto-1.32.1-py3-none-any.whl", hash = "sha256:fe56df31033ab0c40af7525f8bf4c487313377bbcfdf94184b701a8ccebc800e", size = 55854, upload-time = "2025-04-15T16:02:07.582Z" },
]

[[package]]
name = "opentelemetry-sdk"
version = "1.32.1"
source = { registry = "https://pypi.org/simple" }
dependencies = [
    { name = "opentelemetry-api" },
    { name = "opentelemetry-semantic-conventions" },
    { name = "typing-extensions" },
]
sdist = { url = "https://files.pythonhosted.org/packages/a3/65/2069caef9257fae234ca0040d945c741aa7afbd83a7298ee70fc0bc6b6f4/opentelemetry_sdk-1.32.1.tar.gz", hash = "sha256:8ef373d490961848f525255a42b193430a0637e064dd132fd2a014d94792a092", size = 161044, upload-time = "2025-04-15T16:02:28.905Z" }
wheels = [
    { url = "https://files.pythonhosted.org/packages/dc/00/d3976cdcb98027aaf16f1e980e54935eb820872792f0eaedd4fd7abb5964/opentelemetry_sdk-1.32.1-py3-none-any.whl", hash = "sha256:bba37b70a08038613247bc42beee5a81b0ddca422c7d7f1b097b32bf1c7e2f17", size = 118989, upload-time = "2025-04-15T16:02:08.814Z" },
]

[[package]]
name = "opentelemetry-semantic-conventions"
version = "0.53b1"
source = { registry = "https://pypi.org/simple" }
dependencies = [
    { name = "deprecated" },
    { name = "opentelemetry-api" },
]
sdist = { url = "https://files.pythonhosted.org/packages/5e/b6/3c56e22e9b51bcb89edab30d54830958f049760bbd9ab0a759cece7bca88/opentelemetry_semantic_conventions-0.53b1.tar.gz", hash = "sha256:4c5a6fede9de61211b2e9fc1e02e8acacce882204cd770177342b6a3be682992", size = 114350, upload-time = "2025-04-15T16:02:29.793Z" }
wheels = [
    { url = "https://files.pythonhosted.org/packages/27/6b/a8fb94760ef8da5ec283e488eb43235eac3ae7514385a51b6accf881e671/opentelemetry_semantic_conventions-0.53b1-py3-none-any.whl", hash = "sha256:21df3ed13f035f8f3ea42d07cbebae37020367a53b47f1ebee3b10a381a00208", size = 188443, upload-time = "2025-04-15T16:02:10.095Z" },
]

[[package]]
name = "orjson"
version = "3.10.18"
source = { registry = "https://pypi.org/simple" }
sdist = { url = "https://files.pythonhosted.org/packages/81/0b/fea456a3ffe74e70ba30e01ec183a9b26bec4d497f61dcfce1b601059c60/orjson-3.10.18.tar.gz", hash = "sha256:e8da3947d92123eda795b68228cafe2724815621fe35e8e320a9e9593a4bcd53", size = 5422810, upload-time = "2025-04-29T23:30:08.423Z" }
wheels = [
    { url = "https://files.pythonhosted.org/packages/04/f0/8aedb6574b68096f3be8f74c0b56d36fd94bcf47e6c7ed47a7bd1474aaa8/orjson-3.10.18-cp313-cp313-macosx_10_15_x86_64.macosx_11_0_arm64.macosx_10_15_universal2.whl", hash = "sha256:69c34b9441b863175cc6a01f2935de994025e773f814412030f269da4f7be147", size = 249087, upload-time = "2025-04-29T23:29:19.083Z" },
    { url = "https://files.pythonhosted.org/packages/bc/f7/7118f965541aeac6844fcb18d6988e111ac0d349c9b80cda53583e758908/orjson-3.10.18-cp313-cp313-macosx_15_0_arm64.whl", hash = "sha256:1ebeda919725f9dbdb269f59bc94f861afbe2a27dce5608cdba2d92772364d1c", size = 133273, upload-time = "2025-04-29T23:29:20.602Z" },
    { url = "https://files.pythonhosted.org/packages/fb/d9/839637cc06eaf528dd8127b36004247bf56e064501f68df9ee6fd56a88ee/orjson-3.10.18-cp313-cp313-manylinux_2_17_aarch64.manylinux2014_aarch64.whl", hash = "sha256:5adf5f4eed520a4959d29ea80192fa626ab9a20b2ea13f8f6dc58644f6927103", size = 136779, upload-time = "2025-04-29T23:29:22.062Z" },
    { url = "https://files.pythonhosted.org/packages/2b/6d/f226ecfef31a1f0e7d6bf9a31a0bbaf384c7cbe3fce49cc9c2acc51f902a/orjson-3.10.18-cp313-cp313-manylinux_2_17_armv7l.manylinux2014_armv7l.whl", hash = "sha256:7592bb48a214e18cd670974f289520f12b7aed1fa0b2e2616b8ed9e069e08595", size = 132811, upload-time = "2025-04-29T23:29:23.602Z" },
    { url = "https://files.pythonhosted.org/packages/73/2d/371513d04143c85b681cf8f3bce743656eb5b640cb1f461dad750ac4b4d4/orjson-3.10.18-cp313-cp313-manylinux_2_17_i686.manylinux2014_i686.whl", hash = "sha256:f872bef9f042734110642b7a11937440797ace8c87527de25e0c53558b579ccc", size = 137018, upload-time = "2025-04-29T23:29:25.094Z" },
    { url = "https://files.pythonhosted.org/packages/69/cb/a4d37a30507b7a59bdc484e4a3253c8141bf756d4e13fcc1da760a0b00cb/orjson-3.10.18-cp313-cp313-manylinux_2_17_ppc64le.manylinux2014_ppc64le.whl", hash = "sha256:0315317601149c244cb3ecef246ef5861a64824ccbcb8018d32c66a60a84ffbc", size = 138368, upload-time = "2025-04-29T23:29:26.609Z" },
    { url = "https://files.pythonhosted.org/packages/1e/ae/cd10883c48d912d216d541eb3db8b2433415fde67f620afe6f311f5cd2ca/orjson-3.10.18-cp313-cp313-manylinux_2_17_s390x.manylinux2014_s390x.whl", hash = "sha256:e0da26957e77e9e55a6c2ce2e7182a36a6f6b180ab7189315cb0995ec362e049", size = 142840, upload-time = "2025-04-29T23:29:28.153Z" },
    { url = "https://files.pythonhosted.org/packages/6d/4c/2bda09855c6b5f2c055034c9eda1529967b042ff8d81a05005115c4e6772/orjson-3.10.18-cp313-cp313-manylinux_2_17_x86_64.manylinux2014_x86_64.whl", hash = "sha256:bb70d489bc79b7519e5803e2cc4c72343c9dc1154258adf2f8925d0b60da7c58", size = 133135, upload-time = "2025-04-29T23:29:29.726Z" },
    { url = "https://files.pythonhosted.org/packages/13/4a/35971fd809a8896731930a80dfff0b8ff48eeb5d8b57bb4d0d525160017f/orjson-3.10.18-cp313-cp313-musllinux_1_2_aarch64.whl", hash = "sha256:e9e86a6af31b92299b00736c89caf63816f70a4001e750bda179e15564d7a034", size = 134810, upload-time = "2025-04-29T23:29:31.269Z" },
    { url = "https://files.pythonhosted.org/packages/99/70/0fa9e6310cda98365629182486ff37a1c6578e34c33992df271a476ea1cd/orjson-3.10.18-cp313-cp313-musllinux_1_2_armv7l.whl", hash = "sha256:c382a5c0b5931a5fc5405053d36c1ce3fd561694738626c77ae0b1dfc0242ca1", size = 413491, upload-time = "2025-04-29T23:29:33.315Z" },
    { url = "https://files.pythonhosted.org/packages/32/cb/990a0e88498babddb74fb97855ae4fbd22a82960e9b06eab5775cac435da/orjson-3.10.18-cp313-cp313-musllinux_1_2_i686.whl", hash = "sha256:8e4b2ae732431127171b875cb2668f883e1234711d3c147ffd69fe5be51a8012", size = 153277, upload-time = "2025-04-29T23:29:34.946Z" },
    { url = "https://files.pythonhosted.org/packages/92/44/473248c3305bf782a384ed50dd8bc2d3cde1543d107138fd99b707480ca1/orjson-3.10.18-cp313-cp313-musllinux_1_2_x86_64.whl", hash = "sha256:2d808e34ddb24fc29a4d4041dcfafbae13e129c93509b847b14432717d94b44f", size = 137367, upload-time = "2025-04-29T23:29:36.52Z" },
    { url = "https://files.pythonhosted.org/packages/ad/fd/7f1d3edd4ffcd944a6a40e9f88af2197b619c931ac4d3cfba4798d4d3815/orjson-3.10.18-cp313-cp313-win32.whl", hash = "sha256:ad8eacbb5d904d5591f27dee4031e2c1db43d559edb8f91778efd642d70e6bea", size = 142687, upload-time = "2025-04-29T23:29:38.292Z" },
    { url = "https://files.pythonhosted.org/packages/4b/03/c75c6ad46be41c16f4cfe0352a2d1450546f3c09ad2c9d341110cd87b025/orjson-3.10.18-cp313-cp313-win_amd64.whl", hash = "sha256:aed411bcb68bf62e85588f2a7e03a6082cc42e5a2796e06e72a962d7c6310b52", size = 134794, upload-time = "2025-04-29T23:29:40.349Z" },
    { url = "https://files.pythonhosted.org/packages/c2/28/f53038a5a72cc4fd0b56c1eafb4ef64aec9685460d5ac34de98ca78b6e29/orjson-3.10.18-cp313-cp313-win_arm64.whl", hash = "sha256:f54c1385a0e6aba2f15a40d703b858bedad36ded0491e55d35d905b2c34a4cc3", size = 131186, upload-time = "2025-04-29T23:29:41.922Z" },
]

[[package]]
name = "packaging"
version = "24.2"
source = { registry = "https://pypi.org/simple" }
sdist = { url = "https://files.pythonhosted.org/packages/d0/63/68dbb6eb2de9cb10ee4c9c14a0148804425e13c4fb20d61cce69f53106da/packaging-24.2.tar.gz", hash = "sha256:c228a6dc5e932d346bc5739379109d49e8853dd8223571c7c5b55260edc0b97f", size = 163950, upload-time = "2024-11-08T09:47:47.202Z" }
wheels = [
    { url = "https://files.pythonhosted.org/packages/88/ef/eb23f262cca3c0c4eb7ab1933c3b1f03d021f2c48f54763065b6f0e321be/packaging-24.2-py3-none-any.whl", hash = "sha256:09abb1bccd265c01f4a3aa3f7a7db064b36514d2cba19a2f694fe6150451a759", size = 65451, upload-time = "2024-11-08T09:47:44.722Z" },
]

[[package]]
name = "pandas"
version = "2.2.3"
source = { registry = "https://pypi.org/simple" }
dependencies = [
    { name = "numpy" },
    { name = "python-dateutil" },
    { name = "pytz" },
    { name = "tzdata" },
]
sdist = { url = "https://files.pythonhosted.org/packages/9c/d6/9f8431bacc2e19dca897724cd097b1bb224a6ad5433784a44b587c7c13af/pandas-2.2.3.tar.gz", hash = "sha256:4f18ba62b61d7e192368b84517265a99b4d7ee8912f8708660fb4a366cc82667", size = 4399213, upload-time = "2024-09-20T13:10:04.827Z" }
wheels = [
    { url = "https://files.pythonhosted.org/packages/64/22/3b8f4e0ed70644e85cfdcd57454686b9057c6c38d2f74fe4b8bc2527214a/pandas-2.2.3-cp313-cp313-macosx_10_13_x86_64.whl", hash = "sha256:f00d1345d84d8c86a63e476bb4955e46458b304b9575dcf71102b5c705320015", size = 12477643, upload-time = "2024-09-20T13:09:25.522Z" },
    { url = "https://files.pythonhosted.org/packages/e4/93/b3f5d1838500e22c8d793625da672f3eec046b1a99257666c94446969282/pandas-2.2.3-cp313-cp313-macosx_11_0_arm64.whl", hash = "sha256:3508d914817e153ad359d7e069d752cdd736a247c322d932eb89e6bc84217f28", size = 11281573, upload-time = "2024-09-20T13:09:28.012Z" },
    { url = "https://files.pythonhosted.org/packages/f5/94/6c79b07f0e5aab1dcfa35a75f4817f5c4f677931d4234afcd75f0e6a66ca/pandas-2.2.3-cp313-cp313-manylinux2014_aarch64.manylinux_2_17_aarch64.whl", hash = "sha256:22a9d949bfc9a502d320aa04e5d02feab689d61da4e7764b62c30b991c42c5f0", size = 15196085, upload-time = "2024-09-20T19:02:10.451Z" },
    { url = "https://files.pythonhosted.org/packages/e8/31/aa8da88ca0eadbabd0a639788a6da13bb2ff6edbbb9f29aa786450a30a91/pandas-2.2.3-cp313-cp313-manylinux_2_17_x86_64.manylinux2014_x86_64.whl", hash = "sha256:f3a255b2c19987fbbe62a9dfd6cff7ff2aa9ccab3fc75218fd4b7530f01efa24", size = 12711809, upload-time = "2024-09-20T13:09:30.814Z" },
    { url = "https://files.pythonhosted.org/packages/ee/7c/c6dbdb0cb2a4344cacfb8de1c5808ca885b2e4dcfde8008266608f9372af/pandas-2.2.3-cp313-cp313-musllinux_1_2_aarch64.whl", hash = "sha256:800250ecdadb6d9c78eae4990da62743b857b470883fa27f652db8bdde7f6659", size = 16356316, upload-time = "2024-09-20T19:02:13.825Z" },
    { url = "https://files.pythonhosted.org/packages/57/b7/8b757e7d92023b832869fa8881a992696a0bfe2e26f72c9ae9f255988d42/pandas-2.2.3-cp313-cp313-musllinux_1_2_x86_64.whl", hash = "sha256:6374c452ff3ec675a8f46fd9ab25c4ad0ba590b71cf0656f8b6daa5202bca3fb", size = 14022055, upload-time = "2024-09-20T13:09:33.462Z" },
    { url = "https://files.pythonhosted.org/packages/3b/bc/4b18e2b8c002572c5a441a64826252ce5da2aa738855747247a971988043/pandas-2.2.3-cp313-cp313-win_amd64.whl", hash = "sha256:61c5ad4043f791b61dd4752191d9f07f0ae412515d59ba8f005832a532f8736d", size = 11481175, upload-time = "2024-09-20T13:09:35.871Z" },
    { url = "https://files.pythonhosted.org/packages/76/a3/a5d88146815e972d40d19247b2c162e88213ef51c7c25993942c39dbf41d/pandas-2.2.3-cp313-cp313t-macosx_10_13_x86_64.whl", hash = "sha256:3b71f27954685ee685317063bf13c7709a7ba74fc996b84fc6821c59b0f06468", size = 12615650, upload-time = "2024-09-20T13:09:38.685Z" },
    { url = "https://files.pythonhosted.org/packages/9c/8c/f0fd18f6140ddafc0c24122c8a964e48294acc579d47def376fef12bcb4a/pandas-2.2.3-cp313-cp313t-macosx_11_0_arm64.whl", hash = "sha256:38cf8125c40dae9d5acc10fa66af8ea6fdf760b2714ee482ca691fc66e6fcb18", size = 11290177, upload-time = "2024-09-20T13:09:41.141Z" },
    { url = "https://files.pythonhosted.org/packages/ed/f9/e995754eab9c0f14c6777401f7eece0943840b7a9fc932221c19d1abee9f/pandas-2.2.3-cp313-cp313t-manylinux2014_aarch64.manylinux_2_17_aarch64.whl", hash = "sha256:ba96630bc17c875161df3818780af30e43be9b166ce51c9a18c1feae342906c2", size = 14651526, upload-time = "2024-09-20T19:02:16.905Z" },
    { url = "https://files.pythonhosted.org/packages/25/b0/98d6ae2e1abac4f35230aa756005e8654649d305df9a28b16b9ae4353bff/pandas-2.2.3-cp313-cp313t-manylinux_2_17_x86_64.manylinux2014_x86_64.whl", hash = "sha256:1db71525a1538b30142094edb9adc10be3f3e176748cd7acc2240c2f2e5aa3a4", size = 11871013, upload-time = "2024-09-20T13:09:44.39Z" },
    { url = "https://files.pythonhosted.org/packages/cc/57/0f72a10f9db6a4628744c8e8f0df4e6e21de01212c7c981d31e50ffc8328/pandas-2.2.3-cp313-cp313t-musllinux_1_2_aarch64.whl", hash = "sha256:15c0e1e02e93116177d29ff83e8b1619c93ddc9c49083f237d4312337a61165d", size = 15711620, upload-time = "2024-09-20T19:02:20.639Z" },
    { url = "https://files.pythonhosted.org/packages/ab/5f/b38085618b950b79d2d9164a711c52b10aefc0ae6833b96f626b7021b2ed/pandas-2.2.3-cp313-cp313t-musllinux_1_2_x86_64.whl", hash = "sha256:ad5b65698ab28ed8d7f18790a0dc58005c7629f227be9ecc1072aa74c0c1d43a", size = 13098436, upload-time = "2024-09-20T13:09:48.112Z" },
]

[[package]]
name = "pillow"
version = "11.2.1"
source = { registry = "https://pypi.org/simple" }
sdist = { url = "https://files.pythonhosted.org/packages/af/cb/bb5c01fcd2a69335b86c22142b2bccfc3464087efb7fd382eee5ffc7fdf7/pillow-11.2.1.tar.gz", hash = "sha256:a64dd61998416367b7ef979b73d3a85853ba9bec4c2925f74e588879a58716b6", size = 47026707, upload-time = "2025-04-12T17:50:03.289Z" }
wheels = [
    { url = "https://files.pythonhosted.org/packages/36/9c/447528ee3776e7ab8897fe33697a7ff3f0475bb490c5ac1456a03dc57956/pillow-11.2.1-cp313-cp313-macosx_10_13_x86_64.whl", hash = "sha256:fdec757fea0b793056419bca3e9932eb2b0ceec90ef4813ea4c1e072c389eb28", size = 3190098, upload-time = "2025-04-12T17:48:23.915Z" },
    { url = "https://files.pythonhosted.org/packages/b5/09/29d5cd052f7566a63e5b506fac9c60526e9ecc553825551333e1e18a4858/pillow-11.2.1-cp313-cp313-macosx_11_0_arm64.whl", hash = "sha256:b0e130705d568e2f43a17bcbe74d90958e8a16263868a12c3e0d9c8162690830", size = 3030166, upload-time = "2025-04-12T17:48:25.738Z" },
    { url = "https://files.pythonhosted.org/packages/71/5d/446ee132ad35e7600652133f9c2840b4799bbd8e4adba881284860da0a36/pillow-11.2.1-cp313-cp313-manylinux_2_17_aarch64.manylinux2014_aarch64.whl", hash = "sha256:7bdb5e09068332578214cadd9c05e3d64d99e0e87591be22a324bdbc18925be0", size = 4408674, upload-time = "2025-04-12T17:48:27.908Z" },
    { url = "https://files.pythonhosted.org/packages/69/5f/cbe509c0ddf91cc3a03bbacf40e5c2339c4912d16458fcb797bb47bcb269/pillow-11.2.1-cp313-cp313-manylinux_2_17_x86_64.manylinux2014_x86_64.whl", hash = "sha256:d189ba1bebfbc0c0e529159631ec72bb9e9bc041f01ec6d3233d6d82eb823bc1", size = 4496005, upload-time = "2025-04-12T17:48:29.888Z" },
    { url = "https://files.pythonhosted.org/packages/f9/b3/dd4338d8fb8a5f312021f2977fb8198a1184893f9b00b02b75d565c33b51/pillow-11.2.1-cp313-cp313-manylinux_2_28_aarch64.whl", hash = "sha256:191955c55d8a712fab8934a42bfefbf99dd0b5875078240943f913bb66d46d9f", size = 4518707, upload-time = "2025-04-12T17:48:31.874Z" },
    { url = "https://files.pythonhosted.org/packages/13/eb/2552ecebc0b887f539111c2cd241f538b8ff5891b8903dfe672e997529be/pillow-11.2.1-cp313-cp313-manylinux_2_28_x86_64.whl", hash = "sha256:ad275964d52e2243430472fc5d2c2334b4fc3ff9c16cb0a19254e25efa03a155", size = 4610008, upload-time = "2025-04-12T17:48:34.422Z" },
    { url = "https://files.pythonhosted.org/packages/72/d1/924ce51bea494cb6e7959522d69d7b1c7e74f6821d84c63c3dc430cbbf3b/pillow-11.2.1-cp313-cp313-musllinux_1_2_aarch64.whl", hash = "sha256:750f96efe0597382660d8b53e90dd1dd44568a8edb51cb7f9d5d918b80d4de14", size = 4585420, upload-time = "2025-04-12T17:48:37.641Z" },
    { url = "https://files.pythonhosted.org/packages/43/ab/8f81312d255d713b99ca37479a4cb4b0f48195e530cdc1611990eb8fd04b/pillow-11.2.1-cp313-cp313-musllinux_1_2_x86_64.whl", hash = "sha256:fe15238d3798788d00716637b3d4e7bb6bde18b26e5d08335a96e88564a36b6b", size = 4667655, upload-time = "2025-04-12T17:48:39.652Z" },
    { url = "https://files.pythonhosted.org/packages/94/86/8f2e9d2dc3d308dfd137a07fe1cc478df0a23d42a6c4093b087e738e4827/pillow-11.2.1-cp313-cp313-win32.whl", hash = "sha256:3fe735ced9a607fee4f481423a9c36701a39719252a9bb251679635f99d0f7d2", size = 2332329, upload-time = "2025-04-12T17:48:41.765Z" },
    { url = "https://files.pythonhosted.org/packages/6d/ec/1179083b8d6067a613e4d595359b5fdea65d0a3b7ad623fee906e1b3c4d2/pillow-11.2.1-cp313-cp313-win_amd64.whl", hash = "sha256:74ee3d7ecb3f3c05459ba95eed5efa28d6092d751ce9bf20e3e253a4e497e691", size = 2676388, upload-time = "2025-04-12T17:48:43.625Z" },
    { url = "https://files.pythonhosted.org/packages/23/f1/2fc1e1e294de897df39fa8622d829b8828ddad938b0eaea256d65b84dd72/pillow-11.2.1-cp313-cp313-win_arm64.whl", hash = "sha256:5119225c622403afb4b44bad4c1ca6c1f98eed79db8d3bc6e4e160fc6339d66c", size = 2414950, upload-time = "2025-04-12T17:48:45.475Z" },
    { url = "https://files.pythonhosted.org/packages/c4/3e/c328c48b3f0ead7bab765a84b4977acb29f101d10e4ef57a5e3400447c03/pillow-11.2.1-cp313-cp313t-macosx_10_13_x86_64.whl", hash = "sha256:8ce2e8411c7aaef53e6bb29fe98f28cd4fbd9a1d9be2eeea434331aac0536b22", size = 3192759, upload-time = "2025-04-12T17:48:47.866Z" },
    { url = "https://files.pythonhosted.org/packages/18/0e/1c68532d833fc8b9f404d3a642991441d9058eccd5606eab31617f29b6d4/pillow-11.2.1-cp313-cp313t-macosx_11_0_arm64.whl", hash = "sha256:9ee66787e095127116d91dea2143db65c7bb1e232f617aa5957c0d9d2a3f23a7", size = 3033284, upload-time = "2025-04-12T17:48:50.189Z" },
    { url = "https://files.pythonhosted.org/packages/b7/cb/6faf3fb1e7705fd2db74e070f3bf6f88693601b0ed8e81049a8266de4754/pillow-11.2.1-cp313-cp313t-manylinux_2_17_aarch64.manylinux2014_aarch64.whl", hash = "sha256:9622e3b6c1d8b551b6e6f21873bdcc55762b4b2126633014cea1803368a9aa16", size = 4445826, upload-time = "2025-04-12T17:48:52.346Z" },
    { url = "https://files.pythonhosted.org/packages/07/94/8be03d50b70ca47fb434a358919d6a8d6580f282bbb7af7e4aa40103461d/pillow-11.2.1-cp313-cp313t-manylinux_2_17_x86_64.manylinux2014_x86_64.whl", hash = "sha256:63b5dff3a68f371ea06025a1a6966c9a1e1ee452fc8020c2cd0ea41b83e9037b", size = 4527329, upload-time = "2025-04-12T17:48:54.403Z" },
    { url = "https://files.pythonhosted.org/packages/fd/a4/bfe78777076dc405e3bd2080bc32da5ab3945b5a25dc5d8acaa9de64a162/pillow-11.2.1-cp313-cp313t-manylinux_2_28_aarch64.whl", hash = "sha256:31df6e2d3d8fc99f993fd253e97fae451a8db2e7207acf97859732273e108406", size = 4549049, upload-time = "2025-04-12T17:48:56.383Z" },
    { url = "https://files.pythonhosted.org/packages/65/4d/eaf9068dc687c24979e977ce5677e253624bd8b616b286f543f0c1b91662/pillow-11.2.1-cp313-cp313t-manylinux_2_28_x86_64.whl", hash = "sha256:062b7a42d672c45a70fa1f8b43d1d38ff76b63421cbbe7f88146b39e8a558d91", size = 4635408, upload-time = "2025-04-12T17:48:58.782Z" },
    { url = "https://files.pythonhosted.org/packages/1d/26/0fd443365d9c63bc79feb219f97d935cd4b93af28353cba78d8e77b61719/pillow-11.2.1-cp313-cp313t-musllinux_1_2_aarch64.whl", hash = "sha256:4eb92eca2711ef8be42fd3f67533765d9fd043b8c80db204f16c8ea62ee1a751", size = 4614863, upload-time = "2025-04-12T17:49:00.709Z" },
    { url = "https://files.pythonhosted.org/packages/49/65/dca4d2506be482c2c6641cacdba5c602bc76d8ceb618fd37de855653a419/pillow-11.2.1-cp313-cp313t-musllinux_1_2_x86_64.whl", hash = "sha256:f91ebf30830a48c825590aede79376cb40f110b387c17ee9bd59932c961044f9", size = 4692938, upload-time = "2025-04-12T17:49:02.946Z" },
    { url = "https://files.pythonhosted.org/packages/b3/92/1ca0c3f09233bd7decf8f7105a1c4e3162fb9142128c74adad0fb361b7eb/pillow-11.2.1-cp313-cp313t-win32.whl", hash = "sha256:e0b55f27f584ed623221cfe995c912c61606be8513bfa0e07d2c674b4516d9dd", size = 2335774, upload-time = "2025-04-12T17:49:04.889Z" },
    { url = "https://files.pythonhosted.org/packages/a5/ac/77525347cb43b83ae905ffe257bbe2cc6fd23acb9796639a1f56aa59d191/pillow-11.2.1-cp313-cp313t-win_amd64.whl", hash = "sha256:36d6b82164c39ce5482f649b437382c0fb2395eabc1e2b1702a6deb8ad647d6e", size = 2681895, upload-time = "2025-04-12T17:49:06.635Z" },
    { url = "https://files.pythonhosted.org/packages/67/32/32dc030cfa91ca0fc52baebbba2e009bb001122a1daa8b6a79ad830b38d3/pillow-11.2.1-cp313-cp313t-win_arm64.whl", hash = "sha256:225c832a13326e34f212d2072982bb1adb210e0cc0b153e688743018c94a2681", size = 2417234, upload-time = "2025-04-12T17:49:08.399Z" },
]

[[package]]
name = "portalocker"
version = "2.10.1"
source = { registry = "https://pypi.org/simple" }
dependencies = [
    { name = "pywin32", marker = "sys_platform == 'win32'" },
]
sdist = { url = "https://files.pythonhosted.org/packages/ed/d3/c6c64067759e87af98cc668c1cc75171347d0f1577fab7ca3749134e3cd4/portalocker-2.10.1.tar.gz", hash = "sha256:ef1bf844e878ab08aee7e40184156e1151f228f103aa5c6bd0724cc330960f8f", size = 40891, upload-time = "2024-07-13T23:15:34.86Z" }
wheels = [
    { url = "https://files.pythonhosted.org/packages/9b/fb/a70a4214956182e0d7a9099ab17d50bfcba1056188e9b14f35b9e2b62a0d/portalocker-2.10.1-py3-none-any.whl", hash = "sha256:53a5984ebc86a025552264b459b46a2086e269b21823cb572f8f28ee759e45bf", size = 18423, upload-time = "2024-07-13T23:15:32.602Z" },
]

[[package]]
name = "posthog"
version = "3.25.0"
source = { registry = "https://pypi.org/simple" }
dependencies = [
    { name = "backoff" },
    { name = "distro" },
    { name = "monotonic" },
    { name = "python-dateutil" },
    { name = "requests" },
    { name = "six" },
]
sdist = { url = "https://files.pythonhosted.org/packages/85/a9/ec3bbc23b6f3c23c52e0b5795b1357cca74aa5cfb254213f1e471fef9b4d/posthog-3.25.0.tar.gz", hash = "sha256:9168f3e7a0a5571b6b1065c41b3c171fbc68bfe72c3ac0bfd6e3d2fcdb7df2ca", size = 75968, upload-time = "2025-04-15T21:15:45.552Z" }
wheels = [
    { url = "https://files.pythonhosted.org/packages/54/e2/c158366e621562ef224f132e75c1d1c1fce6b078a19f7d8060451a12d4b9/posthog-3.25.0-py2.py3-none-any.whl", hash = "sha256:85db78c13d1ecb11aed06fad53759c4e8fb3633442c2f3d0336bc0ce8a585d30", size = 89115, upload-time = "2025-04-15T21:15:43.934Z" },
]

[[package]]
name = "primp"
version = "0.15.0"
source = { registry = "https://pypi.org/simple" }
sdist = { url = "https://files.pythonhosted.org/packages/56/0b/a87556189da4de1fc6360ca1aa05e8335509633f836cdd06dd17f0743300/primp-0.15.0.tar.gz", hash = "sha256:1af8ea4b15f57571ff7fc5e282a82c5eb69bc695e19b8ddeeda324397965b30a", size = 113022, upload-time = "2025-04-17T11:41:05.315Z" }
wheels = [
    { url = "https://files.pythonhosted.org/packages/f5/5a/146ac964b99ea7657ad67eb66f770be6577dfe9200cb28f9a95baffd6c3f/primp-0.15.0-cp38-abi3-macosx_10_12_x86_64.whl", hash = "sha256:1b281f4ca41a0c6612d4c6e68b96e28acfe786d226a427cd944baa8d7acd644f", size = 3178914, upload-time = "2025-04-17T11:40:59.558Z" },
    { url = "https://files.pythonhosted.org/packages/bc/8a/cc2321e32db3ce64d6e32950d5bcbea01861db97bfb20b5394affc45b387/primp-0.15.0-cp38-abi3-macosx_11_0_arm64.whl", hash = "sha256:489cbab55cd793ceb8f90bb7423c6ea64ebb53208ffcf7a044138e3c66d77299", size = 2955079, upload-time = "2025-04-17T11:40:57.398Z" },
    { url = "https://files.pythonhosted.org/packages/c3/7b/cbd5d999a07ff2a21465975d4eb477ae6f69765e8fe8c9087dab250180d8/primp-0.15.0-cp38-abi3-manylinux_2_17_x86_64.manylinux2014_x86_64.whl", hash = "sha256:c18b45c23f94016215f62d2334552224236217aaeb716871ce0e4dcfa08eb161", size = 3281018, upload-time = "2025-04-17T11:40:55.308Z" },
    { url = "https://files.pythonhosted.org/packages/1b/6e/a6221c612e61303aec2bcac3f0a02e8b67aee8c0db7bdc174aeb8010f975/primp-0.15.0-cp38-abi3-manylinux_2_34_aarch64.whl", hash = "sha256:e985a9cba2e3f96a323722e5440aa9eccaac3178e74b884778e926b5249df080", size = 3255229, upload-time = "2025-04-17T11:40:47.811Z" },
    { url = "https://files.pythonhosted.org/packages/3b/54/bfeef5aca613dc660a69d0760a26c6b8747d8fdb5a7f20cb2cee53c9862f/primp-0.15.0-cp38-abi3-manylinux_2_34_armv7l.whl", hash = "sha256:6b84a6ffa083e34668ff0037221d399c24d939b5629cd38223af860de9e17a83", size = 3014522, upload-time = "2025-04-17T11:40:50.191Z" },
    { url = "https://files.pythonhosted.org/packages/ac/96/84078e09f16a1dad208f2fe0f8a81be2cf36e024675b0f9eec0c2f6e2182/primp-0.15.0-cp38-abi3-musllinux_1_2_aarch64.whl", hash = "sha256:592f6079646bdf5abbbfc3b0a28dac8de943f8907a250ce09398cda5eaebd260", size = 3418567, upload-time = "2025-04-17T11:41:01.595Z" },
    { url = "https://files.pythonhosted.org/packages/6c/80/8a7a9587d3eb85be3d0b64319f2f690c90eb7953e3f73a9ddd9e46c8dc42/primp-0.15.0-cp38-abi3-musllinux_1_2_x86_64.whl", hash = "sha256:5a728e5a05f37db6189eb413d22c78bd143fa59dd6a8a26dacd43332b3971fe8", size = 3606279, upload-time = "2025-04-17T11:41:03.61Z" },
    { url = "https://files.pythonhosted.org/packages/0c/dd/f0183ed0145e58cf9d286c1b2c14f63ccee987a4ff79ac85acc31b5d86bd/primp-0.15.0-cp38-abi3-win_amd64.whl", hash = "sha256:aeb6bd20b06dfc92cfe4436939c18de88a58c640752cf7f30d9e4ae893cdec32", size = 3149967, upload-time = "2025-04-17T11:41:07.067Z" },
]

[[package]]
name = "protobuf"
version = "5.29.4"
source = { registry = "https://pypi.org/simple" }
sdist = { url = "https://files.pythonhosted.org/packages/17/7d/b9dca7365f0e2c4fa7c193ff795427cfa6290147e5185ab11ece280a18e7/protobuf-5.29.4.tar.gz", hash = "sha256:4f1dfcd7997b31ef8f53ec82781ff434a28bf71d9102ddde14d076adcfc78c99", size = 424902, upload-time = "2025-03-19T21:23:24.25Z" }
wheels = [
    { url = "https://files.pythonhosted.org/packages/9a/b2/043a1a1a20edd134563699b0e91862726a0dc9146c090743b6c44d798e75/protobuf-5.29.4-cp310-abi3-win32.whl", hash = "sha256:13eb236f8eb9ec34e63fc8b1d6efd2777d062fa6aaa68268fb67cf77f6839ad7", size = 422709, upload-time = "2025-03-19T21:23:08.293Z" },
    { url = "https://files.pythonhosted.org/packages/79/fc/2474b59570daa818de6124c0a15741ee3e5d6302e9d6ce0bdfd12e98119f/protobuf-5.29.4-cp310-abi3-win_amd64.whl", hash = "sha256:bcefcdf3976233f8a502d265eb65ea740c989bacc6c30a58290ed0e519eb4b8d", size = 434506, upload-time = "2025-03-19T21:23:11.253Z" },
    { url = "https://files.pythonhosted.org/packages/46/de/7c126bbb06aa0f8a7b38aaf8bd746c514d70e6a2a3f6dd460b3b7aad7aae/protobuf-5.29.4-cp38-abi3-macosx_10_9_universal2.whl", hash = "sha256:307ecba1d852ec237e9ba668e087326a67564ef83e45a0189a772ede9e854dd0", size = 417826, upload-time = "2025-03-19T21:23:13.132Z" },
    { url = "https://files.pythonhosted.org/packages/a2/b5/bade14ae31ba871a139aa45e7a8183d869efe87c34a4850c87b936963261/protobuf-5.29.4-cp38-abi3-manylinux2014_aarch64.whl", hash = "sha256:aec4962f9ea93c431d5714ed1be1c93f13e1a8618e70035ba2b0564d9e633f2e", size = 319574, upload-time = "2025-03-19T21:23:14.531Z" },
    { url = "https://files.pythonhosted.org/packages/46/88/b01ed2291aae68b708f7d334288ad5fb3e7aa769a9c309c91a0d55cb91b0/protobuf-5.29.4-cp38-abi3-manylinux2014_x86_64.whl", hash = "sha256:d7d3f7d1d5a66ed4942d4fefb12ac4b14a29028b209d4bfb25c68ae172059922", size = 319672, upload-time = "2025-03-19T21:23:15.839Z" },
    { url = "https://files.pythonhosted.org/packages/12/fb/a586e0c973c95502e054ac5f81f88394f24ccc7982dac19c515acd9e2c93/protobuf-5.29.4-py3-none-any.whl", hash = "sha256:3fde11b505e1597f71b875ef2fc52062b6a9740e5f7c8997ce878b6009145862", size = 172551, upload-time = "2025-03-19T21:23:22.682Z" },
]

[[package]]
name = "puremagic"
version = "1.29"
source = { registry = "https://pypi.org/simple" }
sdist = { url = "https://files.pythonhosted.org/packages/d6/de/c9dbb741a2e0e657147c6125699e4a2a3b9003840fed62528e17c87c0989/puremagic-1.29.tar.gz", hash = "sha256:67c115db3f63d43b13433860917b11e2b767e5eaec696a491be2fb544f224f7a", size = 314734, upload-time = "2025-05-02T03:16:17.891Z" }
wheels = [
    { url = "https://files.pythonhosted.org/packages/50/e3/6d0ad0dc83cf0871198a68d527c61e443c10509a93db1e1666be9d1bf9c6/puremagic-1.29-py3-none-any.whl", hash = "sha256:2c3cfcde77f0b1560f1898f627bd388421d2bd64ec94d8d25f400f7742a4f109", size = 43279, upload-time = "2025-05-02T03:16:16.407Z" },
]

[[package]]
name = "pycparser"
version = "2.22"
source = { registry = "https://pypi.org/simple" }
sdist = { url = "https://files.pythonhosted.org/packages/1d/b2/31537cf4b1ca988837256c910a668b553fceb8f069bedc4b1c826024b52c/pycparser-2.22.tar.gz", hash = "sha256:491c8be9c040f5390f5bf44a5b07752bd07f56edf992381b05c701439eec10f6", size = 172736, upload-time = "2024-03-30T13:22:22.564Z" }
wheels = [
    { url = "https://files.pythonhosted.org/packages/13/a3/a812df4e2dd5696d1f351d58b8fe16a405b234ad2886a0dab9183fb78109/pycparser-2.22-py3-none-any.whl", hash = "sha256:c3702b6d3dd8c7abc1afa565d7e63d53a1d0bd86cdc24edd75470f4de499cfcc", size = 117552, upload-time = "2024-03-30T13:22:20.476Z" },
]

[[package]]
name = "pydantic"
version = "2.11.4"
source = { registry = "https://pypi.org/simple" }
dependencies = [
    { name = "annotated-types" },
    { name = "pydantic-core" },
    { name = "typing-extensions" },
    { name = "typing-inspection" },
]
sdist = { url = "https://files.pythonhosted.org/packages/77/ab/5250d56ad03884ab5efd07f734203943c8a8ab40d551e208af81d0257bf2/pydantic-2.11.4.tar.gz", hash = "sha256:32738d19d63a226a52eed76645a98ee07c1f410ee41d93b4afbfa85ed8111c2d", size = 786540, upload-time = "2025-04-29T20:38:55.02Z" }
wheels = [
    { url = "https://files.pythonhosted.org/packages/e7/12/46b65f3534d099349e38ef6ec98b1a5a81f42536d17e0ba382c28c67ba67/pydantic-2.11.4-py3-none-any.whl", hash = "sha256:d9615eaa9ac5a063471da949c8fc16376a84afb5024688b3ff885693506764eb", size = 443900, upload-time = "2025-04-29T20:38:52.724Z" },
]

[[package]]
name = "pydantic-ai-slim"
version = "0.2.4"
source = { registry = "https://pypi.org/simple" }
dependencies = [
    { name = "eval-type-backport" },
    { name = "griffe" },
    { name = "httpx" },
    { name = "opentelemetry-api" },
    { name = "pydantic" },
    { name = "pydantic-graph" },
    { name = "typing-inspection" },
]
sdist = { url = "https://files.pythonhosted.org/packages/79/29/24f4186fbdade58275117275c5d798e1384a300affec6f0e2189342dacfc/pydantic_ai_slim-0.2.4.tar.gz", hash = "sha256:498ab56e6b00ce2cc28c7c6da536c78a7665ef1345330bfe025e8376529bd296", size = 126900, upload-time = "2025-05-14T20:58:42.931Z" }
wheels = [
    { url = "https://files.pythonhosted.org/packages/01/81/3bdfd6f82c5d887330b6efe950fbbe67a014382907a9fd64f51ffedc925b/pydantic_ai_slim-0.2.4-py3-none-any.whl", hash = "sha256:dfa4e3ebc559c6d6f84556cba8883dea7e5a8715ca97211d49fdc02d121d8300", size = 161883, upload-time = "2025-05-14T20:58:28.432Z" },
]

[package.optional-dependencies]
duckduckgo = [
    { name = "duckduckgo-search" },
]
logfire = [
    { name = "logfire" },
]
mcp = [
    { name = "mcp" },
]
openai = [
    { name = "openai" },
]

[[package]]
name = "pydantic-core"
version = "2.33.2"
source = { registry = "https://pypi.org/simple" }
dependencies = [
    { name = "typing-extensions" },
]
sdist = { url = "https://files.pythonhosted.org/packages/ad/88/5f2260bdfae97aabf98f1778d43f69574390ad787afb646292a638c923d4/pydantic_core-2.33.2.tar.gz", hash = "sha256:7cb8bc3605c29176e1b105350d2e6474142d7c1bd1d9327c4a9bdb46bf827acc", size = 435195, upload-time = "2025-04-23T18:33:52.104Z" }
wheels = [
    { url = "https://files.pythonhosted.org/packages/46/8c/99040727b41f56616573a28771b1bfa08a3d3fe74d3d513f01251f79f172/pydantic_core-2.33.2-cp313-cp313-macosx_10_12_x86_64.whl", hash = "sha256:1082dd3e2d7109ad8b7da48e1d4710c8d06c253cbc4a27c1cff4fbcaa97a9e3f", size = 2015688, upload-time = "2025-04-23T18:31:53.175Z" },
    { url = "https://files.pythonhosted.org/packages/3a/cc/5999d1eb705a6cefc31f0b4a90e9f7fc400539b1a1030529700cc1b51838/pydantic_core-2.33.2-cp313-cp313-macosx_11_0_arm64.whl", hash = "sha256:f517ca031dfc037a9c07e748cefd8d96235088b83b4f4ba8939105d20fa1dcd6", size = 1844808, upload-time = "2025-04-23T18:31:54.79Z" },
    { url = "https://files.pythonhosted.org/packages/6f/5e/a0a7b8885c98889a18b6e376f344da1ef323d270b44edf8174d6bce4d622/pydantic_core-2.33.2-cp313-cp313-manylinux_2_17_aarch64.manylinux2014_aarch64.whl", hash = "sha256:0a9f2c9dd19656823cb8250b0724ee9c60a82f3cdf68a080979d13092a3b0fef", size = 1885580, upload-time = "2025-04-23T18:31:57.393Z" },
    { url = "https://files.pythonhosted.org/packages/3b/2a/953581f343c7d11a304581156618c3f592435523dd9d79865903272c256a/pydantic_core-2.33.2-cp313-cp313-manylinux_2_17_armv7l.manylinux2014_armv7l.whl", hash = "sha256:2b0a451c263b01acebe51895bfb0e1cc842a5c666efe06cdf13846c7418caa9a", size = 1973859, upload-time = "2025-04-23T18:31:59.065Z" },
    { url = "https://files.pythonhosted.org/packages/e6/55/f1a813904771c03a3f97f676c62cca0c0a4138654107c1b61f19c644868b/pydantic_core-2.33.2-cp313-cp313-manylinux_2_17_ppc64le.manylinux2014_ppc64le.whl", hash = "sha256:1ea40a64d23faa25e62a70ad163571c0b342b8bf66d5fa612ac0dec4f069d916", size = 2120810, upload-time = "2025-04-23T18:32:00.78Z" },
    { url = "https://files.pythonhosted.org/packages/aa/c3/053389835a996e18853ba107a63caae0b9deb4a276c6b472931ea9ae6e48/pydantic_core-2.33.2-cp313-cp313-manylinux_2_17_s390x.manylinux2014_s390x.whl", hash = "sha256:0fb2d542b4d66f9470e8065c5469ec676978d625a8b7a363f07d9a501a9cb36a", size = 2676498, upload-time = "2025-04-23T18:32:02.418Z" },
    { url = "https://files.pythonhosted.org/packages/eb/3c/f4abd740877a35abade05e437245b192f9d0ffb48bbbbd708df33d3cda37/pydantic_core-2.33.2-cp313-cp313-manylinux_2_17_x86_64.manylinux2014_x86_64.whl", hash = "sha256:9fdac5d6ffa1b5a83bca06ffe7583f5576555e6c8b3a91fbd25ea7780f825f7d", size = 2000611, upload-time = "2025-04-23T18:32:04.152Z" },
    { url = "https://files.pythonhosted.org/packages/59/a7/63ef2fed1837d1121a894d0ce88439fe3e3b3e48c7543b2a4479eb99c2bd/pydantic_core-2.33.2-cp313-cp313-manylinux_2_5_i686.manylinux1_i686.whl", hash = "sha256:04a1a413977ab517154eebb2d326da71638271477d6ad87a769102f7c2488c56", size = 2107924, upload-time = "2025-04-23T18:32:06.129Z" },
    { url = "https://files.pythonhosted.org/packages/04/8f/2551964ef045669801675f1cfc3b0d74147f4901c3ffa42be2ddb1f0efc4/pydantic_core-2.33.2-cp313-cp313-musllinux_1_1_aarch64.whl", hash = "sha256:c8e7af2f4e0194c22b5b37205bfb293d166a7344a5b0d0eaccebc376546d77d5", size = 2063196, upload-time = "2025-04-23T18:32:08.178Z" },
    { url = "https://files.pythonhosted.org/packages/26/bd/d9602777e77fc6dbb0c7db9ad356e9a985825547dce5ad1d30ee04903918/pydantic_core-2.33.2-cp313-cp313-musllinux_1_1_armv7l.whl", hash = "sha256:5c92edd15cd58b3c2d34873597a1e20f13094f59cf88068adb18947df5455b4e", size = 2236389, upload-time = "2025-04-23T18:32:10.242Z" },
    { url = "https://files.pythonhosted.org/packages/42/db/0e950daa7e2230423ab342ae918a794964b053bec24ba8af013fc7c94846/pydantic_core-2.33.2-cp313-cp313-musllinux_1_1_x86_64.whl", hash = "sha256:65132b7b4a1c0beded5e057324b7e16e10910c106d43675d9bd87d4f38dde162", size = 2239223, upload-time = "2025-04-23T18:32:12.382Z" },
    { url = "https://files.pythonhosted.org/packages/58/4d/4f937099c545a8a17eb52cb67fe0447fd9a373b348ccfa9a87f141eeb00f/pydantic_core-2.33.2-cp313-cp313-win32.whl", hash = "sha256:52fb90784e0a242bb96ec53f42196a17278855b0f31ac7c3cc6f5c1ec4811849", size = 1900473, upload-time = "2025-04-23T18:32:14.034Z" },
    { url = "https://files.pythonhosted.org/packages/a0/75/4a0a9bac998d78d889def5e4ef2b065acba8cae8c93696906c3a91f310ca/pydantic_core-2.33.2-cp313-cp313-win_amd64.whl", hash = "sha256:c083a3bdd5a93dfe480f1125926afcdbf2917ae714bdb80b36d34318b2bec5d9", size = 1955269, upload-time = "2025-04-23T18:32:15.783Z" },
    { url = "https://files.pythonhosted.org/packages/f9/86/1beda0576969592f1497b4ce8e7bc8cbdf614c352426271b1b10d5f0aa64/pydantic_core-2.33.2-cp313-cp313-win_arm64.whl", hash = "sha256:e80b087132752f6b3d714f041ccf74403799d3b23a72722ea2e6ba2e892555b9", size = 1893921, upload-time = "2025-04-23T18:32:18.473Z" },
    { url = "https://files.pythonhosted.org/packages/a4/7d/e09391c2eebeab681df2b74bfe6c43422fffede8dc74187b2b0bf6fd7571/pydantic_core-2.33.2-cp313-cp313t-macosx_11_0_arm64.whl", hash = "sha256:61c18fba8e5e9db3ab908620af374db0ac1baa69f0f32df4f61ae23f15e586ac", size = 1806162, upload-time = "2025-04-23T18:32:20.188Z" },
    { url = "https://files.pythonhosted.org/packages/f1/3d/847b6b1fed9f8ed3bb95a9ad04fbd0b212e832d4f0f50ff4d9ee5a9f15cf/pydantic_core-2.33.2-cp313-cp313t-manylinux_2_17_x86_64.manylinux2014_x86_64.whl", hash = "sha256:95237e53bb015f67b63c91af7518a62a8660376a6a0db19b89acc77a4d6199f5", size = 1981560, upload-time = "2025-04-23T18:32:22.354Z" },
    { url = "https://files.pythonhosted.org/packages/6f/9a/e73262f6c6656262b5fdd723ad90f518f579b7bc8622e43a942eec53c938/pydantic_core-2.33.2-cp313-cp313t-win_amd64.whl", hash = "sha256:c2fc0a768ef76c15ab9238afa6da7f69895bb5d1ee83aeea2e3509af4472d0b9", size = 1935777, upload-time = "2025-04-23T18:32:25.088Z" },
]

[[package]]
name = "pydantic-graph"
version = "0.2.4"
source = { registry = "https://pypi.org/simple" }
dependencies = [
    { name = "httpx" },
    { name = "logfire-api" },
    { name = "pydantic" },
    { name = "typing-inspection" },
]
sdist = { url = "https://files.pythonhosted.org/packages/f0/4a/792b24dab9c8dcdb60fb370222d2bdc46672335efac839c4db1c6f318881/pydantic_graph-0.2.4.tar.gz", hash = "sha256:e01cec584b7d53186ff58e0c673d8d55244b87783932028e4b0f49a5800a1e8c", size = 21123, upload-time = "2025-05-14T20:58:45.44Z" }
wheels = [
    { url = "https://files.pythonhosted.org/packages/f8/6e/a186045b0e56712e707554ce4794e9281130d423193919889733e6093913/pydantic_graph-0.2.4-py3-none-any.whl", hash = "sha256:5462205ac7f735190177ee37fb689dd9b8cdc35386a68212518167ec61705eb5", size = 26527, upload-time = "2025-05-14T20:58:32.358Z" },
]

[[package]]
name = "pydantic-settings"
version = "2.9.1"
source = { registry = "https://pypi.org/simple" }
dependencies = [
    { name = "pydantic" },
    { name = "python-dotenv" },
    { name = "typing-inspection" },
]
sdist = { url = "https://files.pythonhosted.org/packages/67/1d/42628a2c33e93f8e9acbde0d5d735fa0850f3e6a2f8cb1eb6c40b9a732ac/pydantic_settings-2.9.1.tar.gz", hash = "sha256:c509bf79d27563add44e8446233359004ed85066cd096d8b510f715e6ef5d268", size = 163234, upload-time = "2025-04-18T16:44:48.265Z" }
wheels = [
    { url = "https://files.pythonhosted.org/packages/b6/5f/d6d641b490fd3ec2c4c13b4244d68deea3a1b970a97be64f34fb5504ff72/pydantic_settings-2.9.1-py3-none-any.whl", hash = "sha256:59b4f431b1defb26fe620c71a7d3968a710d719f5f4cdbbdb7926edeb770f6ef", size = 44356, upload-time = "2025-04-18T16:44:46.617Z" },
]

[[package]]
name = "pydub"
version = "0.25.1"
source = { registry = "https://pypi.org/simple" }
sdist = { url = "https://files.pythonhosted.org/packages/fe/9a/e6bca0eed82db26562c73b5076539a4a08d3cffd19c3cc5913a3e61145fd/pydub-0.25.1.tar.gz", hash = "sha256:980a33ce9949cab2a569606b65674d748ecbca4f0796887fd6f46173a7b0d30f", size = 38326, upload-time = "2021-03-10T02:09:54.659Z" }
wheels = [
    { url = "https://files.pythonhosted.org/packages/a6/53/d78dc063216e62fc55f6b2eebb447f6a4b0a59f55c8406376f76bf959b08/pydub-0.25.1-py2.py3-none-any.whl", hash = "sha256:65617e33033874b59d87db603aa1ed450633288aefead953b30bded59cb599a6", size = 32327, upload-time = "2021-03-10T02:09:53.503Z" },
]

[[package]]
name = "pygments"
version = "2.19.1"
source = { registry = "https://pypi.org/simple" }
sdist = { url = "https://files.pythonhosted.org/packages/7c/2d/c3338d48ea6cc0feb8446d8e6937e1408088a72a39937982cc6111d17f84/pygments-2.19.1.tar.gz", hash = "sha256:61c16d2a8576dc0649d9f39e089b5f02bcd27fba10d8fb4dcc28173f7a45151f", size = 4968581, upload-time = "2025-01-06T17:26:30.443Z" }
wheels = [
    { url = "https://files.pythonhosted.org/packages/8a/0b/9fcc47d19c48b59121088dd6da2488a49d5f72dacf8262e2790a1d2c7d15/pygments-2.19.1-py3-none-any.whl", hash = "sha256:9ea1544ad55cecf4b8242fab6dd35a93bbce657034b0611ee383099054ab6d8c", size = 1225293, upload-time = "2025-01-06T17:26:25.553Z" },
]

[[package]]
name = "pypdf"
version = "5.5.0"
source = { registry = "https://pypi.org/simple" }
sdist = { url = "https://files.pythonhosted.org/packages/e0/c8/543f8ae1cd9e182e9f979d9ab1df18e3445350471abadbdabc0166ae5741/pypdf-5.5.0.tar.gz", hash = "sha256:8ce6a18389f7394fd09a1d4b7a34b097b11c19088a23cfd09e5008f85893e254", size = 5021690, upload-time = "2025-05-11T14:00:42.043Z" }
wheels = [
    { url = "https://files.pythonhosted.org/packages/a1/4e/931b90b51e3ebc69699be926b3d5bfdabae2d9c84337fd0c9fb98adbf70c/pypdf-5.5.0-py3-none-any.whl", hash = "sha256:2f61f2d32dde00471cd70b8977f98960c64e84dd5ba0d070e953fcb4da0b2a73", size = 303371, upload-time = "2025-05-11T14:00:40.064Z" },
]

[[package]]
name = "python-dateutil"
version = "2.9.0.post0"
source = { registry = "https://pypi.org/simple" }
dependencies = [
    { name = "six" },
]
sdist = { url = "https://files.pythonhosted.org/packages/66/c0/0c8b6ad9f17a802ee498c46e004a0eb49bc148f2fd230864601a86dcf6db/python-dateutil-2.9.0.post0.tar.gz", hash = "sha256:37dd54208da7e1cd875388217d5e00ebd4179249f90fb72437e91a35459a0ad3", size = 342432, upload-time = "2024-03-01T18:36:20.211Z" }
wheels = [
    { url = "https://files.pythonhosted.org/packages/ec/57/56b9bcc3c9c6a792fcbaf139543cee77261f3651ca9da0c93f5c1221264b/python_dateutil-2.9.0.post0-py2.py3-none-any.whl", hash = "sha256:a8b2bc7bffae282281c8140a97d3aa9c14da0b136dfe83f850eea9a5f7470427", size = 229892, upload-time = "2024-03-01T18:36:18.57Z" },
]

[[package]]
name = "python-dotenv"
version = "1.1.0"
source = { registry = "https://pypi.org/simple" }
sdist = { url = "https://files.pythonhosted.org/packages/88/2c/7bb1416c5620485aa793f2de31d3df393d3686aa8a8506d11e10e13c5baf/python_dotenv-1.1.0.tar.gz", hash = "sha256:41f90bc6f5f177fb41f53e87666db362025010eb28f60a01c9143bfa33a2b2d5", size = 39920, upload-time = "2025-03-25T10:14:56.835Z" }
wheels = [
    { url = "https://files.pythonhosted.org/packages/1e/18/98a99ad95133c6a6e2005fe89faedf294a748bd5dc803008059409ac9b1e/python_dotenv-1.1.0-py3-none-any.whl", hash = "sha256:d7c01d9e2293916c18baf562d95698754b0dbbb5e74d457c45d4f6561fb9d55d", size = 20256, upload-time = "2025-03-25T10:14:55.034Z" },
]

[[package]]
name = "python-multipart"
version = "0.0.20"
source = { registry = "https://pypi.org/simple" }
sdist = { url = "https://files.pythonhosted.org/packages/f3/87/f44d7c9f274c7ee665a29b885ec97089ec5dc034c7f3fafa03da9e39a09e/python_multipart-0.0.20.tar.gz", hash = "sha256:8dd0cab45b8e23064ae09147625994d090fa46f5b0d1e13af944c331a7fa9d13", size = 37158, upload-time = "2024-12-16T19:45:46.972Z" }
wheels = [
    { url = "https://files.pythonhosted.org/packages/45/58/38b5afbc1a800eeea951b9285d3912613f2603bdf897a4ab0f4bd7f405fc/python_multipart-0.0.20-py3-none-any.whl", hash = "sha256:8a62d3a8335e06589fe01f2a3e178cdcc632f3fbe0d492ad9ee0ec35aab1f104", size = 24546, upload-time = "2024-12-16T19:45:44.423Z" },
]

[[package]]
name = "pytz"
version = "2024.2"
source = { registry = "https://pypi.org/simple" }
sdist = { url = "https://files.pythonhosted.org/packages/3a/31/3c70bf7603cc2dca0f19bdc53b4537a797747a58875b552c8c413d963a3f/pytz-2024.2.tar.gz", hash = "sha256:2aa355083c50a0f93fa581709deac0c9ad65cca8a9e9beac660adcbd493c798a", size = 319692, upload-time = "2024-09-11T02:24:47.91Z" }
wheels = [
    { url = "https://files.pythonhosted.org/packages/11/c3/005fcca25ce078d2cc29fd559379817424e94885510568bc1bc53d7d5846/pytz-2024.2-py2.py3-none-any.whl", hash = "sha256:31c7c1817eb7fae7ca4b8c7ee50c72f93aa2dd863de768e1ef4245d426aa0725", size = 508002, upload-time = "2024-09-11T02:24:45.8Z" },
]

[[package]]
name = "pywin32"
version = "310"
source = { registry = "https://pypi.org/simple" }
wheels = [
    { url = "https://files.pythonhosted.org/packages/1c/09/9c1b978ffc4ae53999e89c19c77ba882d9fce476729f23ef55211ea1c034/pywin32-310-cp313-cp313-win32.whl", hash = "sha256:5d241a659c496ada3253cd01cfaa779b048e90ce4b2b38cd44168ad555ce74ab", size = 8794384, upload-time = "2025-03-17T00:56:04.383Z" },
    { url = "https://files.pythonhosted.org/packages/45/3c/b4640f740ffebadd5d34df35fecba0e1cfef8fde9f3e594df91c28ad9b50/pywin32-310-cp313-cp313-win_amd64.whl", hash = "sha256:667827eb3a90208ddbdcc9e860c81bde63a135710e21e4cb3348968e4bd5249e", size = 9503039, upload-time = "2025-03-17T00:56:06.207Z" },
    { url = "https://files.pythonhosted.org/packages/b4/f4/f785020090fb050e7fb6d34b780f2231f302609dc964672f72bfaeb59a28/pywin32-310-cp313-cp313-win_arm64.whl", hash = "sha256:e308f831de771482b7cf692a1f308f8fca701b2d8f9dde6cc440c7da17e47b33", size = 8458152, upload-time = "2025-03-17T00:56:07.819Z" },
]

[[package]]
name = "pyyaml"
version = "6.0.2"
source = { registry = "https://pypi.org/simple" }
sdist = { url = "https://files.pythonhosted.org/packages/54/ed/79a089b6be93607fa5cdaedf301d7dfb23af5f25c398d5ead2525b063e17/pyyaml-6.0.2.tar.gz", hash = "sha256:d584d9ec91ad65861cc08d42e834324ef890a082e591037abe114850ff7bbc3e", size = 130631, upload-time = "2024-08-06T20:33:50.674Z" }
wheels = [
    { url = "https://files.pythonhosted.org/packages/ef/e3/3af305b830494fa85d95f6d95ef7fa73f2ee1cc8ef5b495c7c3269fb835f/PyYAML-6.0.2-cp313-cp313-macosx_10_13_x86_64.whl", hash = "sha256:efdca5630322a10774e8e98e1af481aad470dd62c3170801852d752aa7a783ba", size = 181309, upload-time = "2024-08-06T20:32:43.4Z" },
    { url = "https://files.pythonhosted.org/packages/45/9f/3b1c20a0b7a3200524eb0076cc027a970d320bd3a6592873c85c92a08731/PyYAML-6.0.2-cp313-cp313-macosx_11_0_arm64.whl", hash = "sha256:50187695423ffe49e2deacb8cd10510bc361faac997de9efef88badc3bb9e2d1", size = 171679, upload-time = "2024-08-06T20:32:44.801Z" },
    { url = "https://files.pythonhosted.org/packages/7c/9a/337322f27005c33bcb656c655fa78325b730324c78620e8328ae28b64d0c/PyYAML-6.0.2-cp313-cp313-manylinux_2_17_aarch64.manylinux2014_aarch64.whl", hash = "sha256:0ffe8360bab4910ef1b9e87fb812d8bc0a308b0d0eef8c8f44e0254ab3b07133", size = 733428, upload-time = "2024-08-06T20:32:46.432Z" },
    { url = "https://files.pythonhosted.org/packages/a3/69/864fbe19e6c18ea3cc196cbe5d392175b4cf3d5d0ac1403ec3f2d237ebb5/PyYAML-6.0.2-cp313-cp313-manylinux_2_17_s390x.manylinux2014_s390x.whl", hash = "sha256:17e311b6c678207928d649faa7cb0d7b4c26a0ba73d41e99c4fff6b6c3276484", size = 763361, upload-time = "2024-08-06T20:32:51.188Z" },
    { url = "https://files.pythonhosted.org/packages/04/24/b7721e4845c2f162d26f50521b825fb061bc0a5afcf9a386840f23ea19fa/PyYAML-6.0.2-cp313-cp313-manylinux_2_17_x86_64.manylinux2014_x86_64.whl", hash = "sha256:70b189594dbe54f75ab3a1acec5f1e3faa7e8cf2f1e08d9b561cb41b845f69d5", size = 759523, upload-time = "2024-08-06T20:32:53.019Z" },
    { url = "https://files.pythonhosted.org/packages/2b/b2/e3234f59ba06559c6ff63c4e10baea10e5e7df868092bf9ab40e5b9c56b6/PyYAML-6.0.2-cp313-cp313-musllinux_1_1_aarch64.whl", hash = "sha256:41e4e3953a79407c794916fa277a82531dd93aad34e29c2a514c2c0c5fe971cc", size = 726660, upload-time = "2024-08-06T20:32:54.708Z" },
    { url = "https://files.pythonhosted.org/packages/fe/0f/25911a9f080464c59fab9027482f822b86bf0608957a5fcc6eaac85aa515/PyYAML-6.0.2-cp313-cp313-musllinux_1_1_x86_64.whl", hash = "sha256:68ccc6023a3400877818152ad9a1033e3db8625d899c72eacb5a668902e4d652", size = 751597, upload-time = "2024-08-06T20:32:56.985Z" },
    { url = "https://files.pythonhosted.org/packages/14/0d/e2c3b43bbce3cf6bd97c840b46088a3031085179e596d4929729d8d68270/PyYAML-6.0.2-cp313-cp313-win32.whl", hash = "sha256:bc2fa7c6b47d6bc618dd7fb02ef6fdedb1090ec036abab80d4681424b84c1183", size = 140527, upload-time = "2024-08-06T20:33:03.001Z" },
    { url = "https://files.pythonhosted.org/packages/fa/de/02b54f42487e3d3c6efb3f89428677074ca7bf43aae402517bc7cca949f3/PyYAML-6.0.2-cp313-cp313-win_amd64.whl", hash = "sha256:8388ee1976c416731879ac16da0aff3f63b286ffdd57cdeb95f3f2e085687563", size = 156446, upload-time = "2024-08-06T20:33:04.33Z" },
]

[[package]]
name = "qdrant-client"
version = "1.14.2"
source = { registry = "https://pypi.org/simple" }
dependencies = [
    { name = "grpcio" },
    { name = "httpx", extra = ["http2"] },
    { name = "numpy" },
    { name = "portalocker" },
    { name = "protobuf" },
    { name = "pydantic" },
    { name = "urllib3" },
]
sdist = { url = "https://files.pythonhosted.org/packages/00/80/b84c4c52106b6da291829d8ec632f58a5692d2772e8d3c1d3be4f9a47a2e/qdrant_client-1.14.2.tar.gz", hash = "sha256:da5cab4d367d099d1330b6f30d45aefc8bd76f8b8f9d8fa5d4f813501b93af0d", size = 285531, upload-time = "2025-04-24T14:44:43.307Z" }
wheels = [
    { url = "https://files.pythonhosted.org/packages/e4/52/f49b0aa96253010f57cf80315edecec4f469e7a39c1ed92bf727fa290e57/qdrant_client-1.14.2-py3-none-any.whl", hash = "sha256:7c283b1f0e71db9c21b85d898fb395791caca2a6d56ee751da96d797b001410c", size = 327691, upload-time = "2025-04-24T14:44:41.794Z" },
]

[[package]]
name = "rank-bm25"
version = "0.2.2"
source = { registry = "https://pypi.org/simple" }
dependencies = [
    { name = "numpy" },
]
sdist = { url = "https://files.pythonhosted.org/packages/fc/0a/f9579384aa017d8b4c15613f86954b92a95a93d641cc849182467cf0bb3b/rank_bm25-0.2.2.tar.gz", hash = "sha256:096ccef76f8188563419aaf384a02f0ea459503fdf77901378d4fd9d87e5e51d", size = 8347, upload-time = "2022-02-16T12:10:52.196Z" }
wheels = [
    { url = "https://files.pythonhosted.org/packages/2a/21/f691fb2613100a62b3fa91e9988c991e9ca5b89ea31c0d3152a3210344f9/rank_bm25-0.2.2-py3-none-any.whl", hash = "sha256:7bd4a95571adadfc271746fa146a4bcfd89c0cf731e49c3d1ad863290adbe8ae", size = 8584, upload-time = "2022-02-16T12:10:50.626Z" },
]

[[package]]
name = "readchar"
version = "4.2.1"
source = { registry = "https://pypi.org/simple" }
sdist = { url = "https://files.pythonhosted.org/packages/dd/f8/8657b8cbb4ebeabfbdf991ac40eca8a1d1bd012011bd44ad1ed10f5cb494/readchar-4.2.1.tar.gz", hash = "sha256:91ce3faf07688de14d800592951e5575e9c7a3213738ed01d394dcc949b79adb", size = 9685, upload-time = "2024-11-04T18:28:07.757Z" }
wheels = [
    { url = "https://files.pythonhosted.org/packages/a9/10/e4b1e0e5b6b6745c8098c275b69bc9d73e9542d5c7da4f137542b499ed44/readchar-4.2.1-py3-none-any.whl", hash = "sha256:a769305cd3994bb5fa2764aa4073452dc105a4ec39068ffe6efd3c20c60acc77", size = 9350, upload-time = "2024-11-04T18:28:02.859Z" },
]

[[package]]
name = "requests"
version = "2.32.3"
source = { registry = "https://pypi.org/simple" }
dependencies = [
    { name = "certifi" },
    { name = "charset-normalizer" },
    { name = "idna" },
    { name = "urllib3" },
]
sdist = { url = "https://files.pythonhosted.org/packages/63/70/2bf7780ad2d390a8d301ad0b550f1581eadbd9a20f896afe06353c2a2913/requests-2.32.3.tar.gz", hash = "sha256:55365417734eb18255590a9ff9eb97e9e1da868d4ccd6402399eaf68af20a760", size = 131218, upload-time = "2024-05-29T15:37:49.536Z" }
wheels = [
    { url = "https://files.pythonhosted.org/packages/f9/9b/335f9764261e915ed497fcdeb11df5dfd6f7bf257d4a6a2a686d80da4d54/requests-2.32.3-py3-none-any.whl", hash = "sha256:70761cfe03c773ceb22aa2f671b4757976145175cdfca038c02654d061d6dcc6", size = 64928, upload-time = "2024-05-29T15:37:47.027Z" },
]

[[package]]
name = "requests-toolbelt"
version = "1.0.0"
source = { registry = "https://pypi.org/simple" }
dependencies = [
    { name = "requests" },
]
sdist = { url = "https://files.pythonhosted.org/packages/f3/61/d7545dafb7ac2230c70d38d31cbfe4cc64f7144dc41f6e4e4b78ecd9f5bb/requests-toolbelt-1.0.0.tar.gz", hash = "sha256:7681a0a3d047012b5bdc0ee37d7f8f07ebe76ab08caeccfc3921ce23c88d5bc6", size = 206888, upload-time = "2023-05-01T04:11:33.229Z" }
wheels = [
    { url = "https://files.pythonhosted.org/packages/3f/51/d4db610ef29373b879047326cbf6fa98b6c1969d6f6dc423279de2b1be2c/requests_toolbelt-1.0.0-py2.py3-none-any.whl", hash = "sha256:cccfdd665f0a24fcf4726e690f65639d272bb0637b9b92dfd91a5568ccf6bd06", size = 54481, upload-time = "2023-05-01T04:11:28.427Z" },
]

[[package]]
name = "rich"
version = "14.0.0"
source = { registry = "https://pypi.org/simple" }
dependencies = [
    { name = "markdown-it-py" },
    { name = "pygments" },
]
sdist = { url = "https://files.pythonhosted.org/packages/a1/53/830aa4c3066a8ab0ae9a9955976fb770fe9c6102117c8ec4ab3ea62d89e8/rich-14.0.0.tar.gz", hash = "sha256:82f1bc23a6a21ebca4ae0c45af9bdbc492ed20231dcb63f297d6d1021a9d5725", size = 224078, upload-time = "2025-03-30T14:15:14.23Z" }
wheels = [
    { url = "https://files.pythonhosted.org/packages/0d/9b/63f4c7ebc259242c89b3acafdb37b41d1185c07ff0011164674e9076b491/rich-14.0.0-py3-none-any.whl", hash = "sha256:1c9491e1951aac09caffd42f448ee3d04e58923ffe14993f6e83068dc395d7e0", size = 243229, upload-time = "2025-03-30T14:15:12.283Z" },
]

[[package]]
name = "ruff"
version = "0.11.9"
source = { registry = "https://pypi.org/simple" }
sdist = { url = "https://files.pythonhosted.org/packages/f5/e7/e55dda1c92cdcf34b677ebef17486669800de01e887b7831a1b8fdf5cb08/ruff-0.11.9.tar.gz", hash = "sha256:ebd58d4f67a00afb3a30bf7d383e52d0e036e6195143c6db7019604a05335517", size = 4132134, upload-time = "2025-05-09T16:19:41.511Z" }
wheels = [
    { url = "https://files.pythonhosted.org/packages/fb/71/75dfb7194fe6502708e547941d41162574d1f579c4676a8eb645bf1a6842/ruff-0.11.9-py3-none-linux_armv6l.whl", hash = "sha256:a31a1d143a5e6f499d1fb480f8e1e780b4dfdd580f86e05e87b835d22c5c6f8c", size = 10335453, upload-time = "2025-05-09T16:18:58.2Z" },
    { url = "https://files.pythonhosted.org/packages/74/fc/ad80c869b1732f53c4232bbf341f33c5075b2c0fb3e488983eb55964076a/ruff-0.11.9-py3-none-macosx_10_12_x86_64.whl", hash = "sha256:66bc18ca783b97186a1f3100e91e492615767ae0a3be584e1266aa9051990722", size = 11072566, upload-time = "2025-05-09T16:19:01.432Z" },
    { url = "https://files.pythonhosted.org/packages/87/0d/0ccececef8a0671dae155cbf7a1f90ea2dd1dba61405da60228bbe731d35/ruff-0.11.9-py3-none-macosx_11_0_arm64.whl", hash = "sha256:bd576cd06962825de8aece49f28707662ada6a1ff2db848d1348e12c580acbf1", size = 10435020, upload-time = "2025-05-09T16:19:03.897Z" },
    { url = "https://files.pythonhosted.org/packages/52/01/e249e1da6ad722278094e183cbf22379a9bbe5f21a3e46cef24ccab76e22/ruff-0.11.9-py3-none-manylinux_2_17_aarch64.manylinux2014_aarch64.whl", hash = "sha256:5b1d18b4be8182cc6fddf859ce432cc9631556e9f371ada52f3eaefc10d878de", size = 10593935, upload-time = "2025-05-09T16:19:06.455Z" },
    { url = "https://files.pythonhosted.org/packages/ed/9a/40cf91f61e3003fe7bd43f1761882740e954506c5a0f9097b1cff861f04c/ruff-0.11.9-py3-none-manylinux_2_17_armv7l.manylinux2014_armv7l.whl", hash = "sha256:0f3f46f759ac623e94824b1e5a687a0df5cd7f5b00718ff9c24f0a894a683be7", size = 10172971, upload-time = "2025-05-09T16:19:10.261Z" },
    { url = "https://files.pythonhosted.org/packages/61/12/d395203de1e8717d7a2071b5a340422726d4736f44daf2290aad1085075f/ruff-0.11.9-py3-none-manylinux_2_17_i686.manylinux2014_i686.whl", hash = "sha256:f34847eea11932d97b521450cf3e1d17863cfa5a94f21a056b93fb86f3f3dba2", size = 11748631, upload-time = "2025-05-09T16:19:12.307Z" },
    { url = "https://files.pythonhosted.org/packages/66/d6/ef4d5eba77677eab511644c37c55a3bb8dcac1cdeb331123fe342c9a16c9/ruff-0.11.9-py3-none-manylinux_2_17_ppc64.manylinux2014_ppc64.whl", hash = "sha256:f33b15e00435773df97cddcd263578aa83af996b913721d86f47f4e0ee0ff271", size = 12409236, upload-time = "2025-05-09T16:19:15.006Z" },
    { url = "https://files.pythonhosted.org/packages/c5/8f/5a2c5fc6124dd925a5faf90e1089ee9036462118b619068e5b65f8ea03df/ruff-0.11.9-py3-none-manylinux_2_17_ppc64le.manylinux2014_ppc64le.whl", hash = "sha256:7b27613a683b086f2aca8996f63cb3dd7bc49e6eccf590563221f7b43ded3f65", size = 11881436, upload-time = "2025-05-09T16:19:17.063Z" },
    { url = "https://files.pythonhosted.org/packages/39/d1/9683f469ae0b99b95ef99a56cfe8c8373c14eba26bd5c622150959ce9f64/ruff-0.11.9-py3-none-manylinux_2_17_s390x.manylinux2014_s390x.whl", hash = "sha256:9e0d88756e63e8302e630cee3ce2ffb77859797cc84a830a24473939e6da3ca6", size = 13982759, upload-time = "2025-05-09T16:19:19.693Z" },
    { url = "https://files.pythonhosted.org/packages/4e/0b/c53a664f06e0faab596397867c6320c3816df479e888fe3af63bc3f89699/ruff-0.11.9-py3-none-manylinux_2_17_x86_64.manylinux2014_x86_64.whl", hash = "sha256:537c82c9829d7811e3aa680205f94c81a2958a122ac391c0eb60336ace741a70", size = 11541985, upload-time = "2025-05-09T16:19:21.831Z" },
    { url = "https://files.pythonhosted.org/packages/23/a0/156c4d7e685f6526a636a60986ee4a3c09c8c4e2a49b9a08c9913f46c139/ruff-0.11.9-py3-none-musllinux_1_2_aarch64.whl", hash = "sha256:440ac6a7029f3dee7d46ab7de6f54b19e34c2b090bb4f2480d0a2d635228f381", size = 10465775, upload-time = "2025-05-09T16:19:24.401Z" },
    { url = "https://files.pythonhosted.org/packages/43/d5/88b9a6534d9d4952c355e38eabc343df812f168a2c811dbce7d681aeb404/ruff-0.11.9-py3-none-musllinux_1_2_armv7l.whl", hash = "sha256:71c539bac63d0788a30227ed4d43b81353c89437d355fdc52e0cda4ce5651787", size = 10170957, upload-time = "2025-05-09T16:19:27.08Z" },
    { url = "https://files.pythonhosted.org/packages/f0/b8/2bd533bdaf469dc84b45815ab806784d561fab104d993a54e1852596d581/ruff-0.11.9-py3-none-musllinux_1_2_i686.whl", hash = "sha256:c67117bc82457e4501473c5f5217d49d9222a360794bfb63968e09e70f340abd", size = 11143307, upload-time = "2025-05-09T16:19:29.462Z" },
    { url = "https://files.pythonhosted.org/packages/2f/d9/43cfba291788459b9bfd4e09a0479aa94d05ab5021d381a502d61a807ec1/ruff-0.11.9-py3-none-musllinux_1_2_x86_64.whl", hash = "sha256:e4b78454f97aa454586e8a5557facb40d683e74246c97372af3c2d76901d697b", size = 11603026, upload-time = "2025-05-09T16:19:31.569Z" },
    { url = "https://files.pythonhosted.org/packages/22/e6/7ed70048e89b01d728ccc950557a17ecf8df4127b08a56944b9d0bae61bc/ruff-0.11.9-py3-none-win32.whl", hash = "sha256:7fe1bc950e7d7b42caaee2a8a3bc27410547cc032c9558ee2e0f6d3b209e845a", size = 10548627, upload-time = "2025-05-09T16:19:33.657Z" },
    { url = "https://files.pythonhosted.org/packages/90/36/1da5d566271682ed10f436f732e5f75f926c17255c9c75cefb77d4bf8f10/ruff-0.11.9-py3-none-win_amd64.whl", hash = "sha256:52edaa4a6d70f8180343a5b7f030c7edd36ad180c9f4d224959c2d689962d964", size = 11634340, upload-time = "2025-05-09T16:19:35.815Z" },
    { url = "https://files.pythonhosted.org/packages/40/f7/70aad26e5877c8f7ee5b161c4c9fa0100e63fc4c944dc6d97b9c7e871417/ruff-0.11.9-py3-none-win_arm64.whl", hash = "sha256:bcf42689c22f2e240f496d0c183ef2c6f7b35e809f12c1db58f75d9aa8d630ca", size = 10741080, upload-time = "2025-05-09T16:19:39.605Z" },
]

[[package]]
name = "runs"
version = "1.2.2"
source = { registry = "https://pypi.org/simple" }
dependencies = [
    { name = "xmod" },
]
sdist = { url = "https://files.pythonhosted.org/packages/26/6d/b9aace390f62db5d7d2c77eafce3d42774f27f1829d24fa9b6f598b3ef71/runs-1.2.2.tar.gz", hash = "sha256:9dc1815e2895cfb3a48317b173b9f1eac9ba5549b36a847b5cc60c3bf82ecef1", size = 5474, upload-time = "2024-01-25T14:44:01.563Z" }
wheels = [
    { url = "https://files.pythonhosted.org/packages/86/d6/17caf2e4af1dec288477a0cbbe4a96fbc9b8a28457dce3f1f452630ce216/runs-1.2.2-py3-none-any.whl", hash = "sha256:0980dcbc25aba1505f307ac4f0e9e92cbd0be2a15a1e983ee86c24c87b839dfd", size = 7033, upload-time = "2024-01-25T14:43:59.959Z" },
]

[[package]]
name = "safehttpx"
version = "0.1.6"
source = { registry = "https://pypi.org/simple" }
dependencies = [
    { name = "httpx" },
]
sdist = { url = "https://files.pythonhosted.org/packages/67/4c/19db75e6405692b2a96af8f06d1258f8aa7290bdc35ac966f03e207f6d7f/safehttpx-0.1.6.tar.gz", hash = "sha256:b356bfc82cee3a24c395b94a2dbeabbed60aff1aa5fa3b5fe97c4f2456ebce42", size = 9987, upload-time = "2024-12-02T18:44:10.226Z" }
wheels = [
    { url = "https://files.pythonhosted.org/packages/4d/c0/1108ad9f01567f66b3154063605b350b69c3c9366732e09e45f9fd0d1deb/safehttpx-0.1.6-py3-none-any.whl", hash = "sha256:407cff0b410b071623087c63dd2080c3b44dc076888d8c5823c00d1e58cb381c", size = 8692, upload-time = "2024-12-02T18:44:08.555Z" },
]

[[package]]
name = "semantic-version"
version = "2.10.0"
source = { registry = "https://pypi.org/simple" }
sdist = { url = "https://files.pythonhosted.org/packages/7d/31/f2289ce78b9b473d582568c234e104d2a342fd658cc288a7553d83bb8595/semantic_version-2.10.0.tar.gz", hash = "sha256:bdabb6d336998cbb378d4b9db3a4b56a1e3235701dc05ea2690d9a997ed5041c", size = 52289, upload-time = "2022-05-26T13:35:23.454Z" }
wheels = [
    { url = "https://files.pythonhosted.org/packages/6a/23/8146aad7d88f4fcb3a6218f41a60f6c2d4e3a72de72da1825dc7c8f7877c/semantic_version-2.10.0-py2.py3-none-any.whl", hash = "sha256:de78a3b8e0feda74cabc54aab2da702113e33ac9d9eb9d2389bcf1f58b7d9177", size = 15552, upload-time = "2022-05-26T13:35:21.206Z" },
]

[[package]]
name = "shellingham"
version = "1.5.4"
source = { registry = "https://pypi.org/simple" }
sdist = { url = "https://files.pythonhosted.org/packages/58/15/8b3609fd3830ef7b27b655beb4b4e9c62313a4e8da8c676e142cc210d58e/shellingham-1.5.4.tar.gz", hash = "sha256:8dbca0739d487e5bd35ab3ca4b36e11c4078f3a234bfce294b0a0291363404de", size = 10310, upload-time = "2023-10-24T04:13:40.426Z" }
wheels = [
    { url = "https://files.pythonhosted.org/packages/e0/f9/0595336914c5619e5f28a1fb793285925a8cd4b432c9da0a987836c7f822/shellingham-1.5.4-py2.py3-none-any.whl", hash = "sha256:7ecfff8f2fd72616f7481040475a65b2bf8af90a56c89140852d1120324e8686", size = 9755, upload-time = "2023-10-24T04:13:38.866Z" },
]

[[package]]
name = "six"
version = "1.17.0"
source = { registry = "https://pypi.org/simple" }
sdist = { url = "https://files.pythonhosted.org/packages/94/e7/b2c673351809dca68a0e064b6af791aa332cf192da575fd474ed7d6f16a2/six-1.17.0.tar.gz", hash = "sha256:ff70335d468e7eb6ec65b95b99d3a2836546063f63acc5171de367e834932a81", size = 34031, upload-time = "2024-12-04T17:35:28.174Z" }
wheels = [
    { url = "https://files.pythonhosted.org/packages/b7/ce/149a00dd41f10bc29e5921b496af8b574d8413afcd5e30dfa0ed46c2cc5e/six-1.17.0-py2.py3-none-any.whl", hash = "sha256:4721f391ed90541fddacab5acf947aa0d3dc7d27b2e1e8eda2be8970586c3274", size = 11050, upload-time = "2024-12-04T17:35:26.475Z" },
]

[[package]]
name = "sniffio"
version = "1.3.1"
source = { registry = "https://pypi.org/simple" }
sdist = { url = "https://files.pythonhosted.org/packages/a2/87/a6771e1546d97e7e041b6ae58d80074f81b7d5121207425c964ddf5cfdbd/sniffio-1.3.1.tar.gz", hash = "sha256:f4324edc670a0f49750a81b895f35c3adb843cca46f0530f79fc1babb23789dc", size = 20372, upload-time = "2024-02-25T23:20:04.057Z" }
wheels = [
    { url = "https://files.pythonhosted.org/packages/e9/44/75a9c9421471a6c4805dbf2356f7c181a29c1879239abab1ea2cc8f38b40/sniffio-1.3.1-py3-none-any.whl", hash = "sha256:2f6da418d1f1e0fddd844478f41680e794e6051915791a034ff65e5f100525a2", size = 10235, upload-time = "2024-02-25T23:20:01.196Z" },
]

[[package]]
name = "sqlalchemy"
version = "2.0.40"
source = { registry = "https://pypi.org/simple" }
dependencies = [
    { name = "greenlet", marker = "(python_full_version < '3.14' and platform_machine == 'AMD64') or (python_full_version < '3.14' and platform_machine == 'WIN32') or (python_full_version < '3.14' and platform_machine == 'aarch64') or (python_full_version < '3.14' and platform_machine == 'amd64') or (python_full_version < '3.14' and platform_machine == 'ppc64le') or (python_full_version < '3.14' and platform_machine == 'win32') or (python_full_version < '3.14' and platform_machine == 'x86_64')" },
    { name = "typing-extensions" },
]
sdist = { url = "https://files.pythonhosted.org/packages/68/c3/3f2bfa5e4dcd9938405fe2fab5b6ab94a9248a4f9536ea2fd497da20525f/sqlalchemy-2.0.40.tar.gz", hash = "sha256:d827099289c64589418ebbcaead0145cd19f4e3e8a93919a0100247af245fa00", size = 9664299, upload-time = "2025-03-27T17:52:31.876Z" }
wheels = [
    { url = "https://files.pythonhosted.org/packages/8c/18/4e3a86cc0232377bc48c373a9ba6a1b3fb79ba32dbb4eda0b357f5a2c59d/sqlalchemy-2.0.40-cp313-cp313-macosx_10_13_x86_64.whl", hash = "sha256:915866fd50dd868fdcc18d61d8258db1bf9ed7fbd6dfec960ba43365952f3b01", size = 2107887, upload-time = "2025-03-27T18:40:05.461Z" },
    { url = "https://files.pythonhosted.org/packages/cb/60/9fa692b1d2ffc4cbd5f47753731fd332afed30137115d862d6e9a1e962c7/sqlalchemy-2.0.40-cp313-cp313-macosx_11_0_arm64.whl", hash = "sha256:4a4c5a2905a9ccdc67a8963e24abd2f7afcd4348829412483695c59e0af9a705", size = 2098367, upload-time = "2025-03-27T18:40:07.182Z" },
    { url = "https://files.pythonhosted.org/packages/4c/9f/84b78357ca641714a439eb3fbbddb17297dacfa05d951dbf24f28d7b5c08/sqlalchemy-2.0.40-cp313-cp313-manylinux_2_17_aarch64.manylinux2014_aarch64.whl", hash = "sha256:55028d7a3ebdf7ace492fab9895cbc5270153f75442a0472d8516e03159ab364", size = 3184806, upload-time = "2025-03-27T18:51:29.356Z" },
    { url = "https://files.pythonhosted.org/packages/4b/7d/e06164161b6bfce04c01bfa01518a20cccbd4100d5c951e5a7422189191a/sqlalchemy-2.0.40-cp313-cp313-manylinux_2_17_x86_64.manylinux2014_x86_64.whl", hash = "sha256:6cfedff6878b0e0d1d0a50666a817ecd85051d12d56b43d9d425455e608b5ba0", size = 3198131, upload-time = "2025-03-27T18:50:31.616Z" },
    { url = "https://files.pythonhosted.org/packages/6d/51/354af20da42d7ec7b5c9de99edafbb7663a1d75686d1999ceb2c15811302/sqlalchemy-2.0.40-cp313-cp313-musllinux_1_2_aarch64.whl", hash = "sha256:bb19e30fdae77d357ce92192a3504579abe48a66877f476880238a962e5b96db", size = 3131364, upload-time = "2025-03-27T18:51:31.336Z" },
    { url = "https://files.pythonhosted.org/packages/7a/2f/48a41ff4e6e10549d83fcc551ab85c268bde7c03cf77afb36303c6594d11/sqlalchemy-2.0.40-cp313-cp313-musllinux_1_2_x86_64.whl", hash = "sha256:16d325ea898f74b26ffcd1cf8c593b0beed8714f0317df2bed0d8d1de05a8f26", size = 3159482, upload-time = "2025-03-27T18:50:33.201Z" },
    { url = "https://files.pythonhosted.org/packages/33/ac/e5e0a807163652a35be878c0ad5cfd8b1d29605edcadfb5df3c512cdf9f3/sqlalchemy-2.0.40-cp313-cp313-win32.whl", hash = "sha256:a669cbe5be3c63f75bcbee0b266779706f1a54bcb1000f302685b87d1b8c1500", size = 2080704, upload-time = "2025-03-27T18:46:00.193Z" },
    { url = "https://files.pythonhosted.org/packages/1c/cb/f38c61f7f2fd4d10494c1c135ff6a6ddb63508d0b47bccccd93670637309/sqlalchemy-2.0.40-cp313-cp313-win_amd64.whl", hash = "sha256:641ee2e0834812d657862f3a7de95e0048bdcb6c55496f39c6fa3d435f6ac6ad", size = 2104564, upload-time = "2025-03-27T18:46:01.442Z" },
    { url = "https://files.pythonhosted.org/packages/d1/7c/5fc8e802e7506fe8b55a03a2e1dab156eae205c91bee46305755e086d2e2/sqlalchemy-2.0.40-py3-none-any.whl", hash = "sha256:32587e2e1e359276957e6fe5dad089758bc042a971a8a09ae8ecf7a8fe23d07a", size = 1903894, upload-time = "2025-03-27T18:40:43.796Z" },
]

[[package]]
name = "sse-starlette"
version = "2.3.5"
source = { registry = "https://pypi.org/simple" }
dependencies = [
    { name = "anyio" },
    { name = "starlette" },
]
sdist = { url = "https://files.pythonhosted.org/packages/10/5f/28f45b1ff14bee871bacafd0a97213f7ec70e389939a80c60c0fb72a9fc9/sse_starlette-2.3.5.tar.gz", hash = "sha256:228357b6e42dcc73a427990e2b4a03c023e2495ecee82e14f07ba15077e334b2", size = 17511, upload-time = "2025-05-12T18:23:52.601Z" }
wheels = [
    { url = "https://files.pythonhosted.org/packages/c8/48/3e49cf0f64961656402c0023edbc51844fe17afe53ab50e958a6dbbbd499/sse_starlette-2.3.5-py3-none-any.whl", hash = "sha256:251708539a335570f10eaaa21d1848a10c42ee6dc3a9cf37ef42266cdb1c52a8", size = 10233, upload-time = "2025-05-12T18:23:50.722Z" },
]

[[package]]
name = "starlette"
version = "0.46.2"
source = { registry = "https://pypi.org/simple" }
dependencies = [
    { name = "anyio" },
]
sdist = { url = "https://files.pythonhosted.org/packages/ce/20/08dfcd9c983f6a6f4a1000d934b9e6d626cff8d2eeb77a89a68eef20a2b7/starlette-0.46.2.tar.gz", hash = "sha256:7f7361f34eed179294600af672f565727419830b54b7b084efe44bb82d2fccd5", size = 2580846, upload-time = "2025-04-13T13:56:17.942Z" }
wheels = [
    { url = "https://files.pythonhosted.org/packages/8b/0c/9d30a4ebeb6db2b25a841afbb80f6ef9a854fc3b41be131d249a977b4959/starlette-0.46.2-py3-none-any.whl", hash = "sha256:595633ce89f8ffa71a015caed34a5b2dc1c0cdb3f0f1fbd1e69339cf2abeec35", size = 72037, upload-time = "2025-04-13T13:56:16.21Z" },
]

[[package]]
name = "tenacity"
version = "9.1.2"
source = { registry = "https://pypi.org/simple" }
sdist = { url = "https://files.pythonhosted.org/packages/0a/d4/2b0cd0fe285e14b36db076e78c93766ff1d529d70408bd1d2a5a84f1d929/tenacity-9.1.2.tar.gz", hash = "sha256:1169d376c297e7de388d18b4481760d478b0e99a777cad3a9c86e556f4b697cb", size = 48036, upload-time = "2025-04-02T08:25:09.966Z" }
wheels = [
    { url = "https://files.pythonhosted.org/packages/e5/30/643397144bfbfec6f6ef821f36f33e57d35946c44a2352d3c9f0ae847619/tenacity-9.1.2-py3-none-any.whl", hash = "sha256:f77bf36710d8b73a50b2dd155c97b870017ad21afe6ab300326b0371b3b05138", size = 28248, upload-time = "2025-04-02T08:25:07.678Z" },
]

[[package]]
name = "tomlkit"
version = "0.13.2"
source = { registry = "https://pypi.org/simple" }
sdist = { url = "https://files.pythonhosted.org/packages/b1/09/a439bec5888f00a54b8b9f05fa94d7f901d6735ef4e55dcec9bc37b5d8fa/tomlkit-0.13.2.tar.gz", hash = "sha256:fff5fe59a87295b278abd31bec92c15d9bc4a06885ab12bcea52c71119392e79", size = 192885, upload-time = "2024-08-14T08:19:41.488Z" }
wheels = [
    { url = "https://files.pythonhosted.org/packages/f9/b6/a447b5e4ec71e13871be01ba81f5dfc9d0af7e473da256ff46bc0e24026f/tomlkit-0.13.2-py3-none-any.whl", hash = "sha256:7a974427f6e119197f670fbbbeae7bef749a6c14e793db934baefc1b5f03efde", size = 37955, upload-time = "2024-08-14T08:19:40.05Z" },
]

[[package]]
name = "tqdm"
version = "4.67.1"
source = { registry = "https://pypi.org/simple" }
dependencies = [
    { name = "colorama", marker = "sys_platform == 'win32'" },
]
sdist = { url = "https://files.pythonhosted.org/packages/a8/4b/29b4ef32e036bb34e4ab51796dd745cdba7ed47ad142a9f4a1eb8e0c744d/tqdm-4.67.1.tar.gz", hash = "sha256:f8aef9c52c08c13a65f30ea34f4e5aac3fd1a34959879d7e59e63027286627f2", size = 169737, upload-time = "2024-11-24T20:12:22.481Z" }
wheels = [
    { url = "https://files.pythonhosted.org/packages/d0/30/dc54f88dd4a2b5dc8a0279bdd7270e735851848b762aeb1c1184ed1f6b14/tqdm-4.67.1-py3-none-any.whl", hash = "sha256:26445eca388f82e72884e0d580d5464cd801a3ea01e63e5601bdff9ba6a48de2", size = 78540, upload-time = "2024-11-24T20:12:19.698Z" },
]

[[package]]
name = "typer"
version = "0.15.4"
source = { registry = "https://pypi.org/simple" }
dependencies = [
    { name = "click" },
    { name = "rich" },
    { name = "shellingham" },
    { name = "typing-extensions" },
]
sdist = { url = "https://files.pythonhosted.org/packages/6c/89/c527e6c848739be8ceb5c44eb8208c52ea3515c6cf6406aa61932887bf58/typer-0.15.4.tar.gz", hash = "sha256:89507b104f9b6a0730354f27c39fae5b63ccd0c95b1ce1f1a6ba0cfd329997c3", size = 101559, upload-time = "2025-05-14T16:34:57.704Z" }
wheels = [
    { url = "https://files.pythonhosted.org/packages/c9/62/d4ba7afe2096d5659ec3db8b15d8665bdcb92a3c6ff0b95e99895b335a9c/typer-0.15.4-py3-none-any.whl", hash = "sha256:eb0651654dcdea706780c466cf06d8f174405a659ffff8f163cfbfee98c0e173", size = 45258, upload-time = "2025-05-14T16:34:55.583Z" },
]

[[package]]
name = "types-pyyaml"
version = "6.0.12.20250402"
source = { registry = "https://pypi.org/simple" }
sdist = { url = "https://files.pythonhosted.org/packages/2d/68/609eed7402f87c9874af39d35942744e39646d1ea9011765ec87b01b2a3c/types_pyyaml-6.0.12.20250402.tar.gz", hash = "sha256:d7c13c3e6d335b6af4b0122a01ff1d270aba84ab96d1a1a1063ecba3e13ec075", size = 17282, upload-time = "2025-04-02T02:56:00.235Z" }
wheels = [
    { url = "https://files.pythonhosted.org/packages/ed/56/1fe61db05685fbb512c07ea9323f06ea727125951f1eb4dff110b3311da3/types_pyyaml-6.0.12.20250402-py3-none-any.whl", hash = "sha256:652348fa9e7a203d4b0d21066dfb00760d3cbd5a15ebb7cf8d33c88a49546681", size = 20329, upload-time = "2025-04-02T02:55:59.382Z" },
]

[[package]]
name = "typing-extensions"
version = "4.13.2"
source = { registry = "https://pypi.org/simple" }
sdist = { url = "https://files.pythonhosted.org/packages/f6/37/23083fcd6e35492953e8d2aaaa68b860eb422b34627b13f2ce3eb6106061/typing_extensions-4.13.2.tar.gz", hash = "sha256:e6c81219bd689f51865d9e372991c540bda33a0379d5573cddb9a3a23f7caaef", size = 106967, upload-time = "2025-04-10T14:19:05.416Z" }
wheels = [
    { url = "https://files.pythonhosted.org/packages/8b/54/b1ae86c0973cc6f0210b53d508ca3641fb6d0c56823f288d108bc7ab3cc8/typing_extensions-4.13.2-py3-none-any.whl", hash = "sha256:a439e7c04b49fec3e5d3e2beaa21755cadbbdc391694e28ccdd36ca4a1408f8c", size = 45806, upload-time = "2025-04-10T14:19:03.967Z" },
]

[[package]]
name = "typing-inspection"
version = "0.4.0"
source = { registry = "https://pypi.org/simple" }
dependencies = [
    { name = "typing-extensions" },
]
sdist = { url = "https://files.pythonhosted.org/packages/82/5c/e6082df02e215b846b4b8c0b887a64d7d08ffaba30605502639d44c06b82/typing_inspection-0.4.0.tar.gz", hash = "sha256:9765c87de36671694a67904bf2c96e395be9c6439bb6c87b5142569dcdd65122", size = 76222, upload-time = "2025-02-25T17:27:59.638Z" }
wheels = [
    { url = "https://files.pythonhosted.org/packages/31/08/aa4fdfb71f7de5176385bd9e90852eaf6b5d622735020ad600f2bab54385/typing_inspection-0.4.0-py3-none-any.whl", hash = "sha256:50e72559fcd2a6367a19f7a7e610e6afcb9fac940c650290eed893d61386832f", size = 14125, upload-time = "2025-02-25T17:27:57.754Z" },
]

[[package]]
name = "tzdata"
version = "2025.2"
source = { registry = "https://pypi.org/simple" }
sdist = { url = "https://files.pythonhosted.org/packages/95/32/1a225d6164441be760d75c2c42e2780dc0873fe382da3e98a2e1e48361e5/tzdata-2025.2.tar.gz", hash = "sha256:b60a638fcc0daffadf82fe0f57e53d06bdec2f36c4df66280ae79bce6bd6f2b9", size = 196380, upload-time = "2025-03-23T13:54:43.652Z" }
wheels = [
    { url = "https://files.pythonhosted.org/packages/5c/23/c7abc0ca0a1526a0774eca151daeb8de62ec457e77262b66b359c3c7679e/tzdata-2025.2-py2.py3-none-any.whl", hash = "sha256:1a403fada01ff9221ca8044d701868fa132215d84beb92242d9acd2147f667a8", size = 347839, upload-time = "2025-03-23T13:54:41.845Z" },
]

[[package]]
name = "urllib3"
version = "2.4.0"
source = { registry = "https://pypi.org/simple" }
sdist = { url = "https://files.pythonhosted.org/packages/8a/78/16493d9c386d8e60e442a35feac5e00f0913c0f4b7c217c11e8ec2ff53e0/urllib3-2.4.0.tar.gz", hash = "sha256:414bc6535b787febd7567804cc015fee39daab8ad86268f1310a9250697de466", size = 390672, upload-time = "2025-04-10T15:23:39.232Z" }
wheels = [
    { url = "https://files.pythonhosted.org/packages/6b/11/cc635220681e93a0183390e26485430ca2c7b5f9d33b15c74c2861cb8091/urllib3-2.4.0-py3-none-any.whl", hash = "sha256:4e16665048960a0900c702d4a66415956a584919c03361cac9f1df5c5dd7e813", size = 128680, upload-time = "2025-04-10T15:23:37.377Z" },
]

[[package]]
name = "uvicorn"
version = "0.34.2"
source = { registry = "https://pypi.org/simple" }
dependencies = [
    { name = "click" },
    { name = "h11" },
]
sdist = { url = "https://files.pythonhosted.org/packages/a6/ae/9bbb19b9e1c450cf9ecaef06463e40234d98d95bf572fab11b4f19ae5ded/uvicorn-0.34.2.tar.gz", hash = "sha256:0e929828f6186353a80b58ea719861d2629d766293b6d19baf086ba31d4f3328", size = 76815, upload-time = "2025-04-19T06:02:50.101Z" }
wheels = [
    { url = "https://files.pythonhosted.org/packages/b1/4b/4cef6ce21a2aaca9d852a6e84ef4f135d99fcd74fa75105e2fc0c8308acd/uvicorn-0.34.2-py3-none-any.whl", hash = "sha256:deb49af569084536d269fe0a6d67e3754f104cf03aba7c11c40f01aadf33c403", size = 62483, upload-time = "2025-04-19T06:02:48.42Z" },
]

[[package]]
name = "wcwidth"
version = "0.2.13"
source = { registry = "https://pypi.org/simple" }
sdist = { url = "https://files.pythonhosted.org/packages/6c/63/53559446a878410fc5a5974feb13d31d78d752eb18aeba59c7fef1af7598/wcwidth-0.2.13.tar.gz", hash = "sha256:72ea0c06399eb286d978fdedb6923a9eb47e1c486ce63e9b4e64fc18303972b5", size = 101301, upload-time = "2024-01-06T02:10:57.829Z" }
wheels = [
    { url = "https://files.pythonhosted.org/packages/fd/84/fd2ba7aafacbad3c4201d395674fc6348826569da3c0937e75505ead3528/wcwidth-0.2.13-py2.py3-none-any.whl", hash = "sha256:3da69048e4540d84af32131829ff948f1e022c1c6bdb8d6102117aac784f6859", size = 34166, upload-time = "2024-01-06T02:10:55.763Z" },
]

[[package]]
name = "websockets"
version = "15.0.1"
source = { registry = "https://pypi.org/simple" }
sdist = { url = "https://files.pythonhosted.org/packages/21/e6/26d09fab466b7ca9c7737474c52be4f76a40301b08362eb2dbc19dcc16c1/websockets-15.0.1.tar.gz", hash = "sha256:82544de02076bafba038ce055ee6412d68da13ab47f0c60cab827346de828dee", size = 177016, upload-time = "2025-03-05T20:03:41.606Z" }
wheels = [
    { url = "https://files.pythonhosted.org/packages/cb/9f/51f0cf64471a9d2b4d0fc6c534f323b664e7095640c34562f5182e5a7195/websockets-15.0.1-cp313-cp313-macosx_10_13_universal2.whl", hash = "sha256:ee443ef070bb3b6ed74514f5efaa37a252af57c90eb33b956d35c8e9c10a1931", size = 175440, upload-time = "2025-03-05T20:02:36.695Z" },
    { url = "https://files.pythonhosted.org/packages/8a/05/aa116ec9943c718905997412c5989f7ed671bc0188ee2ba89520e8765d7b/websockets-15.0.1-cp313-cp313-macosx_10_13_x86_64.whl", hash = "sha256:5a939de6b7b4e18ca683218320fc67ea886038265fd1ed30173f5ce3f8e85675", size = 173098, upload-time = "2025-03-05T20:02:37.985Z" },
    { url = "https://files.pythonhosted.org/packages/ff/0b/33cef55ff24f2d92924923c99926dcce78e7bd922d649467f0eda8368923/websockets-15.0.1-cp313-cp313-macosx_11_0_arm64.whl", hash = "sha256:746ee8dba912cd6fc889a8147168991d50ed70447bf18bcda7039f7d2e3d9151", size = 173329, upload-time = "2025-03-05T20:02:39.298Z" },
    { url = "https://files.pythonhosted.org/packages/31/1d/063b25dcc01faa8fada1469bdf769de3768b7044eac9d41f734fd7b6ad6d/websockets-15.0.1-cp313-cp313-manylinux_2_17_aarch64.manylinux2014_aarch64.whl", hash = "sha256:595b6c3969023ecf9041b2936ac3827e4623bfa3ccf007575f04c5a6aa318c22", size = 183111, upload-time = "2025-03-05T20:02:40.595Z" },
    { url = "https://files.pythonhosted.org/packages/93/53/9a87ee494a51bf63e4ec9241c1ccc4f7c2f45fff85d5bde2ff74fcb68b9e/websockets-15.0.1-cp313-cp313-manylinux_2_5_i686.manylinux1_i686.manylinux_2_17_i686.manylinux2014_i686.whl", hash = "sha256:3c714d2fc58b5ca3e285461a4cc0c9a66bd0e24c5da9911e30158286c9b5be7f", size = 182054, upload-time = "2025-03-05T20:02:41.926Z" },
    { url = "https://files.pythonhosted.org/packages/ff/b2/83a6ddf56cdcbad4e3d841fcc55d6ba7d19aeb89c50f24dd7e859ec0805f/websockets-15.0.1-cp313-cp313-manylinux_2_5_x86_64.manylinux1_x86_64.manylinux_2_17_x86_64.manylinux2014_x86_64.whl", hash = "sha256:0f3c1e2ab208db911594ae5b4f79addeb3501604a165019dd221c0bdcabe4db8", size = 182496, upload-time = "2025-03-05T20:02:43.304Z" },
    { url = "https://files.pythonhosted.org/packages/98/41/e7038944ed0abf34c45aa4635ba28136f06052e08fc2168520bb8b25149f/websockets-15.0.1-cp313-cp313-musllinux_1_2_aarch64.whl", hash = "sha256:229cf1d3ca6c1804400b0a9790dc66528e08a6a1feec0d5040e8b9eb14422375", size = 182829, upload-time = "2025-03-05T20:02:48.812Z" },
    { url = "https://files.pythonhosted.org/packages/e0/17/de15b6158680c7623c6ef0db361da965ab25d813ae54fcfeae2e5b9ef910/websockets-15.0.1-cp313-cp313-musllinux_1_2_i686.whl", hash = "sha256:756c56e867a90fb00177d530dca4b097dd753cde348448a1012ed6c5131f8b7d", size = 182217, upload-time = "2025-03-05T20:02:50.14Z" },
    { url = "https://files.pythonhosted.org/packages/33/2b/1f168cb6041853eef0362fb9554c3824367c5560cbdaad89ac40f8c2edfc/websockets-15.0.1-cp313-cp313-musllinux_1_2_x86_64.whl", hash = "sha256:558d023b3df0bffe50a04e710bc87742de35060580a293c2a984299ed83bc4e4", size = 182195, upload-time = "2025-03-05T20:02:51.561Z" },
    { url = "https://files.pythonhosted.org/packages/86/eb/20b6cdf273913d0ad05a6a14aed4b9a85591c18a987a3d47f20fa13dcc47/websockets-15.0.1-cp313-cp313-win32.whl", hash = "sha256:ba9e56e8ceeeedb2e080147ba85ffcd5cd0711b89576b83784d8605a7df455fa", size = 176393, upload-time = "2025-03-05T20:02:53.814Z" },
    { url = "https://files.pythonhosted.org/packages/1b/6c/c65773d6cab416a64d191d6ee8a8b1c68a09970ea6909d16965d26bfed1e/websockets-15.0.1-cp313-cp313-win_amd64.whl", hash = "sha256:e09473f095a819042ecb2ab9465aee615bd9c2028e4ef7d933600a8401c79561", size = 176837, upload-time = "2025-03-05T20:02:55.237Z" },
    { url = "https://files.pythonhosted.org/packages/fa/a8/5b41e0da817d64113292ab1f8247140aac61cbf6cfd085d6a0fa77f4984f/websockets-15.0.1-py3-none-any.whl", hash = "sha256:f7a866fbc1e97b5c617ee4116daaa09b722101d4a3c170c787450ba409f9736f", size = 169743, upload-time = "2025-03-05T20:03:39.41Z" },
]

[[package]]
name = "wrapt"
version = "1.17.2"
source = { registry = "https://pypi.org/simple" }
sdist = { url = "https://files.pythonhosted.org/packages/c3/fc/e91cc220803d7bc4db93fb02facd8461c37364151b8494762cc88b0fbcef/wrapt-1.17.2.tar.gz", hash = "sha256:41388e9d4d1522446fe79d3213196bd9e3b301a336965b9e27ca2788ebd122f3", size = 55531, upload-time = "2025-01-14T10:35:45.465Z" }
wheels = [
    { url = "https://files.pythonhosted.org/packages/ce/b9/0ffd557a92f3b11d4c5d5e0c5e4ad057bd9eb8586615cdaf901409920b14/wrapt-1.17.2-cp313-cp313-macosx_10_13_universal2.whl", hash = "sha256:6ed6ffac43aecfe6d86ec5b74b06a5be33d5bb9243d055141e8cabb12aa08125", size = 53800, upload-time = "2025-01-14T10:34:21.571Z" },
    { url = "https://files.pythonhosted.org/packages/c0/ef/8be90a0b7e73c32e550c73cfb2fa09db62234227ece47b0e80a05073b375/wrapt-1.17.2-cp313-cp313-macosx_10_13_x86_64.whl", hash = "sha256:35621ae4c00e056adb0009f8e86e28eb4a41a4bfa8f9bfa9fca7d343fe94f998", size = 38824, upload-time = "2025-01-14T10:34:22.999Z" },
    { url = "https://files.pythonhosted.org/packages/36/89/0aae34c10fe524cce30fe5fc433210376bce94cf74d05b0d68344c8ba46e/wrapt-1.17.2-cp313-cp313-macosx_11_0_arm64.whl", hash = "sha256:a604bf7a053f8362d27eb9fefd2097f82600b856d5abe996d623babd067b1ab5", size = 38920, upload-time = "2025-01-14T10:34:25.386Z" },
    { url = "https://files.pythonhosted.org/packages/3b/24/11c4510de906d77e0cfb5197f1b1445d4fec42c9a39ea853d482698ac681/wrapt-1.17.2-cp313-cp313-manylinux_2_17_aarch64.manylinux2014_aarch64.whl", hash = "sha256:5cbabee4f083b6b4cd282f5b817a867cf0b1028c54d445b7ec7cfe6505057cf8", size = 88690, upload-time = "2025-01-14T10:34:28.058Z" },
    { url = "https://files.pythonhosted.org/packages/71/d7/cfcf842291267bf455b3e266c0c29dcb675b5540ee8b50ba1699abf3af45/wrapt-1.17.2-cp313-cp313-manylinux_2_5_i686.manylinux1_i686.manylinux_2_17_i686.manylinux2014_i686.whl", hash = "sha256:49703ce2ddc220df165bd2962f8e03b84c89fee2d65e1c24a7defff6f988f4d6", size = 80861, upload-time = "2025-01-14T10:34:29.167Z" },
    { url = "https://files.pythonhosted.org/packages/d5/66/5d973e9f3e7370fd686fb47a9af3319418ed925c27d72ce16b791231576d/wrapt-1.17.2-cp313-cp313-manylinux_2_5_x86_64.manylinux1_x86_64.manylinux_2_17_x86_64.manylinux2014_x86_64.whl", hash = "sha256:8112e52c5822fc4253f3901b676c55ddf288614dc7011634e2719718eaa187dc", size = 89174, upload-time = "2025-01-14T10:34:31.702Z" },
    { url = "https://files.pythonhosted.org/packages/a7/d3/8e17bb70f6ae25dabc1aaf990f86824e4fd98ee9cadf197054e068500d27/wrapt-1.17.2-cp313-cp313-musllinux_1_2_aarch64.whl", hash = "sha256:9fee687dce376205d9a494e9c121e27183b2a3df18037f89d69bd7b35bcf59e2", size = 86721, upload-time = "2025-01-14T10:34:32.91Z" },
    { url = "https://files.pythonhosted.org/packages/6f/54/f170dfb278fe1c30d0ff864513cff526d624ab8de3254b20abb9cffedc24/wrapt-1.17.2-cp313-cp313-musllinux_1_2_i686.whl", hash = "sha256:18983c537e04d11cf027fbb60a1e8dfd5190e2b60cc27bc0808e653e7b218d1b", size = 79763, upload-time = "2025-01-14T10:34:34.903Z" },
    { url = "https://files.pythonhosted.org/packages/4a/98/de07243751f1c4a9b15c76019250210dd3486ce098c3d80d5f729cba029c/wrapt-1.17.2-cp313-cp313-musllinux_1_2_x86_64.whl", hash = "sha256:703919b1633412ab54bcf920ab388735832fdcb9f9a00ae49387f0fe67dad504", size = 87585, upload-time = "2025-01-14T10:34:36.13Z" },
    { url = "https://files.pythonhosted.org/packages/f9/f0/13925f4bd6548013038cdeb11ee2cbd4e37c30f8bfd5db9e5a2a370d6e20/wrapt-1.17.2-cp313-cp313-win32.whl", hash = "sha256:abbb9e76177c35d4e8568e58650aa6926040d6a9f6f03435b7a522bf1c487f9a", size = 36676, upload-time = "2025-01-14T10:34:37.962Z" },
    { url = "https://files.pythonhosted.org/packages/bf/ae/743f16ef8c2e3628df3ddfd652b7d4c555d12c84b53f3d8218498f4ade9b/wrapt-1.17.2-cp313-cp313-win_amd64.whl", hash = "sha256:69606d7bb691b50a4240ce6b22ebb319c1cfb164e5f6569835058196e0f3a845", size = 38871, upload-time = "2025-01-14T10:34:39.13Z" },
    { url = "https://files.pythonhosted.org/packages/3d/bc/30f903f891a82d402ffb5fda27ec1d621cc97cb74c16fea0b6141f1d4e87/wrapt-1.17.2-cp313-cp313t-macosx_10_13_universal2.whl", hash = "sha256:4a721d3c943dae44f8e243b380cb645a709ba5bd35d3ad27bc2ed947e9c68192", size = 56312, upload-time = "2025-01-14T10:34:40.604Z" },
    { url = "https://files.pythonhosted.org/packages/8a/04/c97273eb491b5f1c918857cd26f314b74fc9b29224521f5b83f872253725/wrapt-1.17.2-cp313-cp313t-macosx_10_13_x86_64.whl", hash = "sha256:766d8bbefcb9e00c3ac3b000d9acc51f1b399513f44d77dfe0eb026ad7c9a19b", size = 40062, upload-time = "2025-01-14T10:34:45.011Z" },
    { url = "https://files.pythonhosted.org/packages/4e/ca/3b7afa1eae3a9e7fefe499db9b96813f41828b9fdb016ee836c4c379dadb/wrapt-1.17.2-cp313-cp313t-macosx_11_0_arm64.whl", hash = "sha256:e496a8ce2c256da1eb98bd15803a79bee00fc351f5dfb9ea82594a3f058309e0", size = 40155, upload-time = "2025-01-14T10:34:47.25Z" },
    { url = "https://files.pythonhosted.org/packages/89/be/7c1baed43290775cb9030c774bc53c860db140397047cc49aedaf0a15477/wrapt-1.17.2-cp313-cp313t-manylinux_2_17_aarch64.manylinux2014_aarch64.whl", hash = "sha256:40d615e4fe22f4ad3528448c193b218e077656ca9ccb22ce2cb20db730f8d306", size = 113471, upload-time = "2025-01-14T10:34:50.934Z" },
    { url = "https://files.pythonhosted.org/packages/32/98/4ed894cf012b6d6aae5f5cc974006bdeb92f0241775addad3f8cd6ab71c8/wrapt-1.17.2-cp313-cp313t-manylinux_2_5_i686.manylinux1_i686.manylinux_2_17_i686.manylinux2014_i686.whl", hash = "sha256:a5aaeff38654462bc4b09023918b7f21790efb807f54c000a39d41d69cf552cb", size = 101208, upload-time = "2025-01-14T10:34:52.297Z" },
    { url = "https://files.pythonhosted.org/packages/ea/fd/0c30f2301ca94e655e5e057012e83284ce8c545df7661a78d8bfca2fac7a/wrapt-1.17.2-cp313-cp313t-manylinux_2_5_x86_64.manylinux1_x86_64.manylinux_2_17_x86_64.manylinux2014_x86_64.whl", hash = "sha256:9a7d15bbd2bc99e92e39f49a04653062ee6085c0e18b3b7512a4f2fe91f2d681", size = 109339, upload-time = "2025-01-14T10:34:53.489Z" },
    { url = "https://files.pythonhosted.org/packages/75/56/05d000de894c4cfcb84bcd6b1df6214297b8089a7bd324c21a4765e49b14/wrapt-1.17.2-cp313-cp313t-musllinux_1_2_aarch64.whl", hash = "sha256:e3890b508a23299083e065f435a492b5435eba6e304a7114d2f919d400888cc6", size = 110232, upload-time = "2025-01-14T10:34:55.327Z" },
    { url = "https://files.pythonhosted.org/packages/53/f8/c3f6b2cf9b9277fb0813418e1503e68414cd036b3b099c823379c9575e6d/wrapt-1.17.2-cp313-cp313t-musllinux_1_2_i686.whl", hash = "sha256:8c8b293cd65ad716d13d8dd3624e42e5a19cc2a2f1acc74b30c2c13f15cb61a6", size = 100476, upload-time = "2025-01-14T10:34:58.055Z" },
    { url = "https://files.pythonhosted.org/packages/a7/b1/0bb11e29aa5139d90b770ebbfa167267b1fc548d2302c30c8f7572851738/wrapt-1.17.2-cp313-cp313t-musllinux_1_2_x86_64.whl", hash = "sha256:4c82b8785d98cdd9fed4cac84d765d234ed3251bd6afe34cb7ac523cb93e8b4f", size = 106377, upload-time = "2025-01-14T10:34:59.3Z" },
    { url = "https://files.pythonhosted.org/packages/6a/e1/0122853035b40b3f333bbb25f1939fc1045e21dd518f7f0922b60c156f7c/wrapt-1.17.2-cp313-cp313t-win32.whl", hash = "sha256:13e6afb7fe71fe7485a4550a8844cc9ffbe263c0f1a1eea569bc7091d4898555", size = 37986, upload-time = "2025-01-14T10:35:00.498Z" },
    { url = "https://files.pythonhosted.org/packages/09/5e/1655cf481e079c1f22d0cabdd4e51733679932718dc23bf2db175f329b76/wrapt-1.17.2-cp313-cp313t-win_amd64.whl", hash = "sha256:eaf675418ed6b3b31c7a989fd007fa7c3be66ce14e5c3b27336383604c9da85c", size = 40750, upload-time = "2025-01-14T10:35:03.378Z" },
    { url = "https://files.pythonhosted.org/packages/2d/82/f56956041adef78f849db6b289b282e72b55ab8045a75abad81898c28d19/wrapt-1.17.2-py3-none-any.whl", hash = "sha256:b18f2d1533a71f069c7f82d524a52599053d4c7166e9dd374ae2136b7f40f7c8", size = 23594, upload-time = "2025-01-14T10:35:44.018Z" },
]

[[package]]
name = "xmod"
version = "1.8.1"
source = { registry = "https://pypi.org/simple" }
sdist = { url = "https://files.pythonhosted.org/packages/72/b2/e3edc608823348e628a919e1d7129e641997afadd946febdd704aecc5881/xmod-1.8.1.tar.gz", hash = "sha256:38c76486b9d672c546d57d8035df0beb7f4a9b088bc3fb2de5431ae821444377", size = 3988, upload-time = "2024-01-04T18:03:17.663Z" }
wheels = [
    { url = "https://files.pythonhosted.org/packages/33/6b/0dc75b64a764ea1cb8e4c32d1fb273c147304d4e5483cd58be482dc62e45/xmod-1.8.1-py3-none-any.whl", hash = "sha256:a24e9458a4853489042522bdca9e50ee2eac5ab75c809a91150a8a7f40670d48", size = 4610, upload-time = "2024-01-04T18:03:16.078Z" },
]

[[package]]
name = "zipp"
version = "3.21.0"
source = { registry = "https://pypi.org/simple" }
sdist = { url = "https://files.pythonhosted.org/packages/3f/50/bad581df71744867e9468ebd0bcd6505de3b275e06f202c2cb016e3ff56f/zipp-3.21.0.tar.gz", hash = "sha256:2c9958f6430a2040341a52eb608ed6dd93ef4392e02ffe219417c1b28b5dd1f4", size = 24545, upload-time = "2024-11-10T15:05:20.202Z" }
wheels = [
    { url = "https://files.pythonhosted.org/packages/b7/1a/7e4798e9339adc931158c9d69ecc34f5e6791489d469f5e50ec15e35f458/zipp-3.21.0-py3-none-any.whl", hash = "sha256:ac1bbe05fd2991f160ebce24ffbac5f6d11d83dc90891255885223d42b3cd931", size = 9630, upload-time = "2024-11-10T15:05:19.275Z" },
]

[[package]]
name = "zstandard"
version = "0.23.0"
source = { registry = "https://pypi.org/simple" }
dependencies = [
    { name = "cffi", marker = "platform_python_implementation == 'PyPy'" },
]
sdist = { url = "https://files.pythonhosted.org/packages/ed/f6/2ac0287b442160a89d726b17a9184a4c615bb5237db763791a7fd16d9df1/zstandard-0.23.0.tar.gz", hash = "sha256:b2d8c62d08e7255f68f7a740bae85b3c9b8e5466baa9cbf7f57f1cde0ac6bc09", size = 681701, upload-time = "2024-07-15T00:18:06.141Z" }
wheels = [
    { url = "https://files.pythonhosted.org/packages/80/f1/8386f3f7c10261fe85fbc2c012fdb3d4db793b921c9abcc995d8da1b7a80/zstandard-0.23.0-cp313-cp313-macosx_10_13_x86_64.whl", hash = "sha256:576856e8594e6649aee06ddbfc738fec6a834f7c85bf7cadd1c53d4a58186ef9", size = 788975, upload-time = "2024-07-15T00:16:16.005Z" },
    { url = "https://files.pythonhosted.org/packages/16/e8/cbf01077550b3e5dc86089035ff8f6fbbb312bc0983757c2d1117ebba242/zstandard-0.23.0-cp313-cp313-macosx_11_0_arm64.whl", hash = "sha256:38302b78a850ff82656beaddeb0bb989a0322a8bbb1bf1ab10c17506681d772a", size = 633448, upload-time = "2024-07-15T00:16:17.897Z" },
    { url = "https://files.pythonhosted.org/packages/06/27/4a1b4c267c29a464a161aeb2589aff212b4db653a1d96bffe3598f3f0d22/zstandard-0.23.0-cp313-cp313-manylinux_2_17_aarch64.manylinux2014_aarch64.whl", hash = "sha256:d2240ddc86b74966c34554c49d00eaafa8200a18d3a5b6ffbf7da63b11d74ee2", size = 4945269, upload-time = "2024-07-15T00:16:20.136Z" },
    { url = "https://files.pythonhosted.org/packages/7c/64/d99261cc57afd9ae65b707e38045ed8269fbdae73544fd2e4a4d50d0ed83/zstandard-0.23.0-cp313-cp313-manylinux_2_17_ppc64le.manylinux2014_ppc64le.whl", hash = "sha256:2ef230a8fd217a2015bc91b74f6b3b7d6522ba48be29ad4ea0ca3a3775bf7dd5", size = 5306228, upload-time = "2024-07-15T00:16:23.398Z" },
    { url = "https://files.pythonhosted.org/packages/7a/cf/27b74c6f22541f0263016a0fd6369b1b7818941de639215c84e4e94b2a1c/zstandard-0.23.0-cp313-cp313-manylinux_2_17_s390x.manylinux2014_s390x.whl", hash = "sha256:774d45b1fac1461f48698a9d4b5fa19a69d47ece02fa469825b442263f04021f", size = 5336891, upload-time = "2024-07-15T00:16:26.391Z" },
    { url = "https://files.pythonhosted.org/packages/fa/18/89ac62eac46b69948bf35fcd90d37103f38722968e2981f752d69081ec4d/zstandard-0.23.0-cp313-cp313-manylinux_2_17_x86_64.manylinux2014_x86_64.whl", hash = "sha256:6f77fa49079891a4aab203d0b1744acc85577ed16d767b52fc089d83faf8d8ed", size = 5436310, upload-time = "2024-07-15T00:16:29.018Z" },
    { url = "https://files.pythonhosted.org/packages/a8/a8/5ca5328ee568a873f5118d5b5f70d1f36c6387716efe2e369010289a5738/zstandard-0.23.0-cp313-cp313-manylinux_2_5_i686.manylinux1_i686.manylinux_2_17_i686.manylinux2014_i686.whl", hash = "sha256:ac184f87ff521f4840e6ea0b10c0ec90c6b1dcd0bad2f1e4a9a1b4fa177982ea", size = 4859912, upload-time = "2024-07-15T00:16:31.871Z" },
    { url = "https://files.pythonhosted.org/packages/ea/ca/3781059c95fd0868658b1cf0440edd832b942f84ae60685d0cfdb808bca1/zstandard-0.23.0-cp313-cp313-musllinux_1_1_aarch64.whl", hash = "sha256:c363b53e257246a954ebc7c488304b5592b9c53fbe74d03bc1c64dda153fb847", size = 4936946, upload-time = "2024-07-15T00:16:34.593Z" },
    { url = "https://files.pythonhosted.org/packages/ce/11/41a58986f809532742c2b832c53b74ba0e0a5dae7e8ab4642bf5876f35de/zstandard-0.23.0-cp313-cp313-musllinux_1_1_x86_64.whl", hash = "sha256:e7792606d606c8df5277c32ccb58f29b9b8603bf83b48639b7aedf6df4fe8171", size = 5466994, upload-time = "2024-07-15T00:16:36.887Z" },
    { url = "https://files.pythonhosted.org/packages/83/e3/97d84fe95edd38d7053af05159465d298c8b20cebe9ccb3d26783faa9094/zstandard-0.23.0-cp313-cp313-musllinux_1_2_aarch64.whl", hash = "sha256:a0817825b900fcd43ac5d05b8b3079937073d2b1ff9cf89427590718b70dd840", size = 4848681, upload-time = "2024-07-15T00:16:39.709Z" },
    { url = "https://files.pythonhosted.org/packages/6e/99/cb1e63e931de15c88af26085e3f2d9af9ce53ccafac73b6e48418fd5a6e6/zstandard-0.23.0-cp313-cp313-musllinux_1_2_i686.whl", hash = "sha256:9da6bc32faac9a293ddfdcb9108d4b20416219461e4ec64dfea8383cac186690", size = 4694239, upload-time = "2024-07-15T00:16:41.83Z" },
    { url = "https://files.pythonhosted.org/packages/ab/50/b1e703016eebbc6501fc92f34db7b1c68e54e567ef39e6e59cf5fb6f2ec0/zstandard-0.23.0-cp313-cp313-musllinux_1_2_ppc64le.whl", hash = "sha256:fd7699e8fd9969f455ef2926221e0233f81a2542921471382e77a9e2f2b57f4b", size = 5200149, upload-time = "2024-07-15T00:16:44.287Z" },
    { url = "https://files.pythonhosted.org/packages/aa/e0/932388630aaba70197c78bdb10cce2c91fae01a7e553b76ce85471aec690/zstandard-0.23.0-cp313-cp313-musllinux_1_2_s390x.whl", hash = "sha256:d477ed829077cd945b01fc3115edd132c47e6540ddcd96ca169facff28173057", size = 5655392, upload-time = "2024-07-15T00:16:46.423Z" },
    { url = "https://files.pythonhosted.org/packages/02/90/2633473864f67a15526324b007a9f96c96f56d5f32ef2a56cc12f9548723/zstandard-0.23.0-cp313-cp313-musllinux_1_2_x86_64.whl", hash = "sha256:fa6ce8b52c5987b3e34d5674b0ab529a4602b632ebab0a93b07bfb4dfc8f8a33", size = 5191299, upload-time = "2024-07-15T00:16:49.053Z" },
    { url = "https://files.pythonhosted.org/packages/b0/4c/315ca5c32da7e2dc3455f3b2caee5c8c2246074a61aac6ec3378a97b7136/zstandard-0.23.0-cp313-cp313-win32.whl", hash = "sha256:a9b07268d0c3ca5c170a385a0ab9fb7fdd9f5fd866be004c4ea39e44edce47dd", size = 430862, upload-time = "2024-07-15T00:16:51.003Z" },
    { url = "https://files.pythonhosted.org/packages/a2/bf/c6aaba098e2d04781e8f4f7c0ba3c7aa73d00e4c436bcc0cf059a66691d1/zstandard-0.23.0-cp313-cp313-win_amd64.whl", hash = "sha256:f3513916e8c645d0610815c257cbfd3242adfd5c4cfa78be514e5a3ebb42a41b", size = 495578, upload-time = "2024-07-15T00:16:53.135Z" },
]<|MERGE_RESOLUTION|>--- conflicted
+++ resolved
@@ -270,7 +270,6 @@
 ]
 
 [[package]]
-<<<<<<< HEAD
 name = "fasta2a"
 version = "0.2.3"
 source = { registry = "https://pypi.org/simple" }
@@ -317,8 +316,6 @@
 ]
 
 [[package]]
-=======
->>>>>>> e0d7a6ff
 name = "fsspec"
 version = "2024.12.0"
 source = { registry = "https://pypi.org/simple" }
